--- conflicted
+++ resolved
@@ -417,9 +417,6 @@
         }
     }
 
-<<<<<<< HEAD
-
-=======
     @Test
     public void MultiCheckpointWriter2Test() throws Exception {
         MultiCheckpointWriterTestInner(true);
@@ -482,5 +479,4 @@
             assertThat(m2B.get(keyB)).isEqualTo(i);
         }
     }
->>>>>>> 25c12386
 }