--- conflicted
+++ resolved
@@ -1,4 +1,3 @@
-<<<<<<< HEAD
 //package org.corfudb.runtime.collections;
 //
 //import com.google.common.collect.Streams;
@@ -23,6 +22,7 @@
 //import org.corfudb.protocols.wireprotocol.Token;
 //import org.corfudb.runtime.CorfuRuntime;
 //import org.corfudb.runtime.CorfuStoreMetadata;
+//import org.corfudb.runtime.ExampleSchemas.ExampleValue;
 //import org.corfudb.runtime.exceptions.unrecoverable.UnrecoverableCorfuError;
 //import org.corfudb.runtime.object.ICorfuVersionPolicy;
 //import org.corfudb.runtime.view.AbstractViewTest;
@@ -50,12 +50,12 @@
 //import java.util.stream.LongStream;
 //
 //import static org.assertj.core.api.Assertions.assertThat;
+//import static org.assertj.core.api.Assertions.assertThatExceptionOfType;
 //import static org.assertj.core.api.Assertions.assertThatThrownBy;
 //
 ///**
 // * Disk-backed {@link StreamingMap} tests.
 // */
-// TODO(vjeko): Migrate this test.
 //public class DiskBackedCorfuClientTest extends AbstractViewTest implements AutoCloseable {
 //
 //    private static final String defaultMapName = "diskBackedMap";
@@ -68,6 +68,7 @@
 //    private static final int STRING_MIN = 5;
 //    private static final int STRING_MAX = 10;
 //
+//    private static final String ANOTHER_KEY_INDEX = "anotherKey";
 //    private static final String nonExistingKey = "nonExistingKey";
 //    private static final String defaultNewMapEntry = "newEntry";
 //
@@ -539,6 +540,45 @@
 //                        .build());
 //    }
 //
+//    @Property(tries = NUM_OF_TRIES)
+//    void disableSecondaryIndexes(
+//            @ForAll @StringLength(min = STRING_MIN, max = STRING_MAX) @AlphaChars String namespace,
+//            @ForAll @StringLength(min = STRING_MIN, max = STRING_MAX) @AlphaChars String tableName)
+//            throws Exception {
+//        resetTests();
+//
+//        // Creating Corfu Store using a connected corfu client.
+//        CorfuStore corfuStore = new CorfuStore(getDefaultRuntime());
+//
+//        { // Positive test.
+//            final Table<Uuid, ExampleValue, SampleSchema.ManagedResources> table =
+//                    corfuStore.openTable(namespace, tableName,
+//                            Uuid.class, ExampleValue.class,
+//                            SampleSchema.ManagedResources.class,
+//                            // TableOptions includes option to choose - Memory/Disk based corfu table.
+//                            TableOptions.fromProtoSchema(ExampleValue.class).toBuilder()
+//                                    .persistentDataPath(Paths.get(diskBackedDirectory, tableName))
+//                                    .secondaryIndexesDisabled(true).build());
+//
+//            assertThatExceptionOfType(IllegalArgumentException.class)
+//                    .isThrownBy(() -> table.getByIndex(ANOTHER_KEY_INDEX, 0L))
+//                    .withMessage("Secondary Index anotherKey is not defined.");
+//        }
+//        { // Negative test.
+//            final Table<Uuid, ExampleValue, SampleSchema.ManagedResources> table =
+//                    corfuStore.openTable(namespace, tableName + tableName,
+//                            Uuid.class, ExampleValue.class,
+//                            SampleSchema.ManagedResources.class,
+//                            // TableOptions includes option to choose - Memory/Disk based corfu table.
+//                            TableOptions.fromProtoSchema(ExampleValue.class).toBuilder()
+//                                    .persistentDataPath(Paths.get(diskBackedDirectory, tableName + tableName))
+//                                    .build());
+//
+//            // Negative test. No throw.
+//            table.getByIndex(ANOTHER_KEY_INDEX, 0L);
+//        }
+//    }
+//
 //    /**
 //     * Check {@link PersistedStreamingMap} integration with {@link CorfuStore}.
 //     */
@@ -629,678 +669,4 @@
 //                        .setTableName(tableName)
 //                        .build());
 //    }
-//}
-=======
-package org.corfudb.runtime.collections;
-
-import com.google.common.collect.Streams;
-import com.google.common.math.Quantiles;
-import com.google.common.reflect.TypeToken;
-import com.google.gson.Gson;
-import com.google.protobuf.Message;
-import io.netty.buffer.ByteBuf;
-
-import lombok.Builder;
-import lombok.Data;
-import net.jqwik.api.Arbitraries;
-import net.jqwik.api.Arbitrary;
-import net.jqwik.api.ForAll;
-import net.jqwik.api.Property;
-import net.jqwik.api.Provide;
-import net.jqwik.api.constraints.AlphaChars;
-import net.jqwik.api.constraints.Size;
-import net.jqwik.api.constraints.StringLength;
-import org.apache.commons.io.FileUtils;
-import org.apache.commons.lang.RandomStringUtils;
-import org.corfudb.protocols.wireprotocol.Token;
-import org.corfudb.runtime.CorfuRuntime;
-import org.corfudb.runtime.CorfuStoreMetadata;
-import org.corfudb.runtime.ExampleSchemas.ExampleValue;
-import org.corfudb.runtime.exceptions.unrecoverable.UnrecoverableCorfuError;
-import org.corfudb.runtime.object.ICorfuVersionPolicy;
-import org.corfudb.runtime.view.AbstractViewTest;
-import org.corfudb.runtime.view.Address;
-import org.corfudb.test.SampleSchema;
-import org.corfudb.test.SampleSchema.EventInfo;
-import org.corfudb.test.SampleSchema.Uuid;
-import org.corfudb.util.serializer.ISerializer;
-import org.corfudb.util.serializer.Serializers;
-import org.junit.jupiter.api.Assertions;
-import org.rocksdb.Env;
-import org.rocksdb.Options;
-import org.rocksdb.RocksDB;
-import org.rocksdb.RocksDBException;
-import org.rocksdb.SstFileManager;
-
-import java.io.InvalidObjectException;
-import java.nio.file.Path;
-import java.nio.file.Paths;
-import java.util.*;
-import java.util.AbstractMap.SimpleEntry;
-import java.util.concurrent.CountDownLatch;
-import java.util.function.Supplier;
-import java.util.stream.Collectors;
-import java.util.stream.LongStream;
-
-import static org.assertj.core.api.Assertions.assertThat;
-import static org.assertj.core.api.Assertions.assertThatExceptionOfType;
-import static org.assertj.core.api.Assertions.assertThatThrownBy;
-
-/**
- * Disk-backed {@link StreamingMap} tests.
- */
-public class DiskBackedCorfuClientTest extends AbstractViewTest implements AutoCloseable {
-
-    private static final String defaultMapName = "diskBackedMap";
-    private static final String alternateMapName = "diskBackedMap2";
-    private static final String diskBackedDirectory = "/tmp/";
-
-    private static final Path persistedCacheLocation = Paths.get(diskBackedDirectory, alternateMapName);
-    private static final int SAMPLE_SIZE = 100;
-    private static final int NUM_OF_TRIES = 1;
-    private static final int STRING_MIN = 5;
-    private static final int STRING_MAX = 10;
-
-    private static final String ANOTHER_KEY_INDEX = "anotherKey";
-    private static final String nonExistingKey = "nonExistingKey";
-    private static final String defaultNewMapEntry = "newEntry";
-
-    public DiskBackedCorfuClientTest() {
-        AbstractViewTest.initEventGroup();
-        resetTests();
-    }
-
-    @Override
-    public void close() {
-        super.cleanupBuffers();
-        AbstractViewTest.cleanEventGroup();
-    }
-
-    /**
-     * Single type POJO serializer.
-     */
-    public static class PojoSerializer implements ISerializer {
-        private final Gson gson = new Gson();
-        private final Class<?> clazz;
-        private final int SERIALIZER_OFFSET = 23;  // Random number.
-
-        PojoSerializer(Class<?> clazz) {
-            this.clazz = clazz;
-        }
-
-        private byte[] byteArrayFromBuf(final ByteBuf buf) {
-            ByteBuf readOnlyCopy = buf.asReadOnly();
-            readOnlyCopy.resetReaderIndex();
-            byte[] outArray = new byte[readOnlyCopy.readableBytes()];
-            readOnlyCopy.readBytes(outArray);
-            return outArray;
-        }
-
-        @Override
-        public byte getType() {
-            return SERIALIZER_OFFSET;
-        }
-
-        @Override
-        public Object deserialize(ByteBuf b, CorfuRuntime rt) {
-            return gson.fromJson(new String(byteArrayFromBuf(b)), clazz);
-        }
-
-        @Override
-        public void serialize(Object o, ByteBuf b) {
-            b.writeBytes(gson.toJson(o).getBytes());
-        }
-    }
-
-    /**
-     * Sample POJO class.
-     */
-    @Data
-    @Builder
-    public static class Pojo {
-        public final String payload;
-    }
-
-    private CorfuTable<String, String> setupTable(String streamName) {
-        final Path persistedCacheLocation = Paths.get(diskBackedDirectory, streamName);
-        final Options options = new Options().setCreateIfMissing(true);
-        final Supplier<StreamingMap> mapSupplier = () -> new PersistedStreamingMap<String, String>(
-                persistedCacheLocation, options,
-                new PojoSerializer(String.class), getRuntime());
-        return getDefaultRuntime().getObjectsView().build()
-                .setTypeToken(new TypeToken<CorfuTable<String, String>>() {})
-                .setArguments(mapSupplier, ICorfuVersionPolicy.MONOTONIC)
-                .setStreamName(streamName)
-                .open();
-    }
-
-    private CorfuTable<String, String> setupTable() {
-        return setupTable(defaultMapName);
-    }
-
-    /**
-     * Executed the specified function in a transaction.
-     * @param functor function which will be executed within a transaction
-     * @return the address of the commit
-     */
-    private long executeTx(Runnable functor) {
-        long commitAddress;
-        getDefaultRuntime().getObjectsView().TXBegin();
-        try {
-            functor.run();
-        } finally {
-            commitAddress = getDefaultRuntime().getObjectsView().TXEnd();
-        }
-
-        return commitAddress;
-    }
-
-    @Override
-    public void resetTests() {
-        RocksDB.loadLibrary();
-        super.resetTests();
-    }
-
-    /**
-     * Ensure that file-system quota is obeyed.
-     *
-     * @throws RocksDBException should not be thrown
-     */
-    @Property(tries = NUM_OF_TRIES)
-    void fileSystemLimit() throws Exception {
-        resetTests();
-
-        SstFileManager sstFileManager = new SstFileManager(Env.getDefault());
-        sstFileManager.setMaxAllowedSpaceUsage(FileUtils.ONE_KB);
-        sstFileManager.setCompactionBufferSize(FileUtils.ONE_KB);
-
-        final Options options =
-                new Options().setCreateIfMissing(true)
-                        .setSstFileManager(sstFileManager)
-                        // The size is checked either during flush or compaction.
-                        .setWriteBufferSize(FileUtils.ONE_KB);
-
-        final Supplier<StreamingMap> mapSupplier = () -> new PersistedStreamingMap<String, String>(
-                persistedCacheLocation, options, Serializers.JSON, getRuntime());
-        final CorfuTable<String, String> table = getDefaultRuntime().getObjectsView().build()
-                .setTypeToken(new TypeToken<CorfuTable<String, String>>() {})
-                .setArguments(mapSupplier,ICorfuVersionPolicy.MONOTONIC)
-                .setStreamName(defaultMapName)
-                .open();
-
-        final long ITERATION_COUNT = 100000;
-        final int ENTITY_CHAR_SIZE = 1000;
-
-        assertThatThrownBy(() ->
-                LongStream.rangeClosed(1, ITERATION_COUNT).forEach(idx -> {
-                    String key = RandomStringUtils.random(ENTITY_CHAR_SIZE, true, true);
-                    String value = RandomStringUtils.random(ENTITY_CHAR_SIZE, true, true);
-                    table.put(key, value);
-                    String persistedValue = table.get(key);
-                    Assertions.assertEquals(value, persistedValue);
-                })).isInstanceOf(UnrecoverableCorfuError.class)
-                .hasCauseInstanceOf(RocksDBException.class);
-
-        table.close();
-    }
-
-
-    /**
-     * Ensure disk-backed table serialization and deserialization works as expected.
-     */
-    @Property(tries = NUM_OF_TRIES)
-    void customSerializer() {
-        resetTests();
-        final Options options =
-                new Options().setCreateIfMissing(true)
-                        // The size is checked either during flush or compaction.
-                        .setWriteBufferSize(FileUtils.ONE_KB);
-        final Supplier<StreamingMap> mapSupplier = () -> new PersistedStreamingMap<String, Pojo>(
-                persistedCacheLocation, options, new PojoSerializer(Pojo.class), getRuntime());
-        CorfuTable<String, Pojo>
-                table = getDefaultRuntime().getObjectsView().build()
-                .setTypeToken(new TypeToken<CorfuTable<String, Pojo>>() {})
-                .setArguments(mapSupplier, ICorfuVersionPolicy.MONOTONIC)
-                .setStreamName(defaultMapName)
-                .open();
-
-        final long ITERATION_COUNT = 100;
-        final int ENTITY_CHAR_SIZE = 100;
-
-        LongStream.rangeClosed(1, ITERATION_COUNT).forEach(idx -> {
-            String key = RandomStringUtils.random(ENTITY_CHAR_SIZE, true, true);
-            Pojo value = Pojo.builder()
-                    .payload(RandomStringUtils.random(ENTITY_CHAR_SIZE, true, true))
-                    .build();
-            table.put(key, value);
-            Pojo persistedValue = table.get(key);
-            Assertions.assertEquals(value, persistedValue);
-        });
-
-        table.close();
-    }
-
-    /**
-     * Transactional property based test that does puts followed by scan and filter.
-     */
-    @Property(tries = NUM_OF_TRIES)
-    void txPutScanAndFilter(@ForAll @Size(SAMPLE_SIZE) Set<String> intended) {
-        resetTests();
-        try (final CorfuTable<String, String> table = setupTable()) {
-            executeTx(() -> intended.forEach(value -> table.put(value, value)));
-            Assertions.assertEquals(intended.size(), table.size());
-
-            executeTx(() -> {
-                final Set<String> persisted = table.entryStream().map(Map.Entry::getValue).collect(Collectors.toSet());
-                Assertions.assertEquals(intended, persisted);
-                Assertions.assertEquals(table.size(), persisted.size());
-            });
-        }
-    }
-
-
-    /**
-     * Non-transactional property based test that does puts followed by scan and filter.
-     */
-    @Property(tries = NUM_OF_TRIES)
-    void nonTxPutScanAndFilter(@ForAll @Size(SAMPLE_SIZE) Set<String> intended) {
-        resetTests();
-        try (final CorfuTable<String, String> table = setupTable()) {
-            intended.forEach(value -> table.put(value, value));
-            Assertions.assertEquals(intended.size(), table.size());
-
-            final Set<String> persisted = table.entryStream().map(Map.Entry::getValue).collect(Collectors.toSet());
-            Assertions.assertEquals(intended, persisted);
-            Assertions.assertEquals(table.size(), persisted.size());
-        }
-    }
-
-    /**
-     * Non-transactional property based test that does puts followed by gets and removes.
-     */
-    @Property(tries = NUM_OF_TRIES)
-    void nonTxPutGetRemove(@ForAll @Size(SAMPLE_SIZE) Set<String> intended) {
-        resetTests();
-        try (final CorfuTable<String, String> table = setupTable()) {
-            intended.forEach(value -> table.put(value, value));
-            Assertions.assertEquals(table.size(), intended.size());
-            intended.forEach(value -> Assertions.assertEquals(table.get(value), value));
-            intended.forEach(value -> Assertions.assertEquals(table.remove(value), value));
-
-            final Set<String> persisted = table.entryStream().map(Map.Entry::getValue).collect(Collectors.toSet());
-            Assertions.assertTrue(persisted.isEmpty());
-        }
-    }
-
-    /**
-     * Transactional property based test that does puts followed by gets and removes.
-     */
-    @Property(tries = NUM_OF_TRIES)
-    void txPutGetRemove(@ForAll @Size(SAMPLE_SIZE) Set<String> intended) {
-        resetTests();
-        try (final CorfuTable<String, String> table = setupTable()) {
-            executeTx(() -> intended.forEach(value -> table.put(value, value)));
-            Assertions.assertEquals(table.size(), intended.size());
-            executeTx(() -> {
-                intended.forEach(value -> Assertions.assertEquals(table.get(value), value));
-                intended.forEach(table::remove);
-            });
-
-            executeTx(() -> {
-                final Set<String> persisted = table.entryStream().map(Map.Entry::getValue).collect(Collectors.toSet());
-                Assertions.assertTrue(persisted.isEmpty());
-            });
-        }
-    }
-
-    /**
-     * Transactional property based test that does puts followed by gets and removes.
-     */
-    @Property(tries = NUM_OF_TRIES)
-    void mapKeySet(@ForAll @Size(SAMPLE_SIZE) Set<String> intended) {
-        resetTests();
-        try (final CorfuTable<String, String> table = setupTable()) {
-            executeTx(() -> intended.forEach(value -> table.put(value, value)));
-            Assertions.assertEquals(table.keySet(), intended);
-        }
-    }
-
-    /**
-     * Non-transactional property based test that does inserts followed by removes.
-     */
-    @Property(tries = NUM_OF_TRIES)
-    void nonTxInsertRemove(@ForAll @Size(SAMPLE_SIZE) Set<String> intended) {
-        resetTests();
-        try (final CorfuTable<String, String> table = setupTable()) {
-            executeTx(() -> intended.forEach(value -> table.insert(value, value)));
-            Assertions.assertEquals(table.size(), intended.size());
-            executeTx(() ->  intended.forEach(table::delete));
-
-            executeTx(() -> {
-                final Set<String> persisted = table.entryStream().map(Map.Entry::getValue).collect(Collectors.toSet());
-                Assertions.assertTrue(persisted.isEmpty());
-            });
-        }
-    }
-
-    /**
-     * Transactional property based test that does inserts followed by removes.
-     */
-    @Property(tries = NUM_OF_TRIES)
-    void txInsertRemove(@ForAll @Size(SAMPLE_SIZE) Set<String> intended) {
-        resetTests();
-        try (final CorfuTable<String, String> table = setupTable()) {
-            intended.forEach(value -> table.insert(value, value));
-            Assertions.assertEquals(table.size(), intended.size());
-            intended.forEach(table::delete);
-
-            executeTx(() -> {
-                final Set<String> persisted = table.entryStream().map(Map.Entry::getValue).collect(Collectors.toSet());
-                Assertions.assertTrue(persisted.isEmpty());
-            });
-        }
-    }
-
-    /**
-     * Non-transactional property based test that does inserts followed by clear.
-     */
-    @Property(tries = NUM_OF_TRIES)
-    void nonTxInsertClear(@ForAll @Size(SAMPLE_SIZE) Set<String> intended) {
-        resetTests();
-        try (final CorfuTable<String, String> table = setupTable()) {
-            intended.forEach(value -> table.insert(value, value));
-            Assertions.assertEquals(table.size(), intended.size());
-            table.clear();
-
-            final Set<String> persisted = table.entryStream().map(Map.Entry::getValue).collect(Collectors.toSet());
-            Assertions.assertEquals(persisted.size(), 0);
-            Assertions.assertEquals(table.size(), 0);
-        }
-    }
-
-    /**
-     * Transactional property based test that does inserts followed by clear.
-     */
-    @Property(tries = NUM_OF_TRIES)
-    void txInsertClear(@ForAll @Size(SAMPLE_SIZE) Set<String> intended) {
-        resetTests();
-        try (final CorfuTable<String, String> table = setupTable()) {
-            executeTx(() -> intended.forEach(value -> table.insert(value, value)));
-            Assertions.assertEquals(table.size(), intended.size());
-            executeTx(table::clear);
-
-            executeTx(() -> {
-                final Set<String> persisted = table.entryStream().map(Map.Entry::getValue).collect(Collectors.toSet());
-                Assertions.assertEquals(persisted.size(), 0);
-                Assertions.assertEquals(table.size(), 0);
-            });
-        }
-    }
-
-    /**
-     * Verify commit address of empty transactions.
-     */
-    @Property(tries = NUM_OF_TRIES)
-    void verifyCommitAddressEmpty(@ForAll @Size(SAMPLE_SIZE) Set<String> intended) {
-        resetTests();
-        try (final CorfuTable<String, String> table = setupTable()) {
-            assertThat(executeTx(() -> {})).isEqualTo(Address.NON_ADDRESS);
-            intended.forEach(value -> table.put(value, value));
-            assertThat(executeTx(() -> {})).isEqualTo(intended.size() - 1);
-        }
-    }
-
-    /**
-     * Verify commit address of transactions for disk-backed tables.
-     */
-    @Property(tries = NUM_OF_TRIES)
-    void verifyCommitAddressMultiTable(@ForAll @Size(SAMPLE_SIZE) Set<String> intended) {
-        resetTests();
-        try (final CorfuTable<String, String> table1 = setupTable();
-             final CorfuTable<String, String> table2 = setupTable(alternateMapName)) {
-            table1.put(defaultNewMapEntry, defaultNewMapEntry);
-
-            assertThat(executeTx(() -> {
-                table1.get(nonExistingKey);
-                table2.get(nonExistingKey);
-            })).isZero();
-
-            intended.forEach(value -> table2.put(value, value));
-            assertThat(executeTx(() -> {
-                table1.get(nonExistingKey);
-                table2.get(nonExistingKey);
-            })).isZero();
-        }
-    }
-
-    /**
-     * Verify commit address of interleaving transactions on disk-backed tables.
-     */
-    @Property(tries = NUM_OF_TRIES)
-    void verifyCommitAddressInterleavingTxn(@ForAll @Size(SAMPLE_SIZE) Set<String> intended) throws Exception {
-        resetTests();
-        try (final CorfuTable<String, String> table = setupTable()) {
-            CountDownLatch latch1 = new CountDownLatch(1);
-            CountDownLatch latch2 = new CountDownLatch(1);
-
-            Thread t1 = new Thread(() -> {
-                table.put(defaultNewMapEntry, defaultNewMapEntry);
-                assertThat(executeTx(() -> table.get(nonExistingKey))).isEqualTo(0L);
-                assertThat(executeTx(() -> {
-                    try {
-                        table.get(nonExistingKey);
-                        latch2.countDown();
-                        latch1.await();
-                        table.get(nonExistingKey);
-                    } catch (InterruptedException ignored) {
-                        // Ignored
-                    }
-                })).isEqualTo(intended.size());
-            });
-
-            Thread t2 = new Thread(() -> {
-                try {
-                    latch2.await();
-                    intended.forEach(value -> table.put(value, value));
-                    assertThat(executeTx(() -> table.get(nonExistingKey))).isEqualTo(intended.size());
-                    latch1.countDown();
-                } catch (InterruptedException ex) {
-                    // Ignored
-                }
-            });
-
-            t1.start();
-            t2.start();
-            t1.join();
-            t2.join();
-            intended.forEach(value -> assertThat(table.get(value)).isEqualTo(value));
-        }
-    }
-
-    /**
-     * Verify RocksDB persisted cache is cleaned up
-     */
-    @Property(tries = NUM_OF_TRIES)
-    void verifyPersistedCacheCleanUp() {
-        resetTests();
-        assertThat(persistedCacheLocation).doesNotExist();
-        try (final CorfuTable<String, String> table1 = setupTable(alternateMapName)) {
-            table1.put(defaultNewMapEntry, defaultNewMapEntry);
-            assertThat(persistedCacheLocation).exists();
-            table1.close();
-            assertThat(persistedCacheLocation).doesNotExist();
-        }
-    }
-
-    /**
-     * A custom generator for a set of {@link Uuid}.
-     */
-    @Provide
-    Arbitrary<Set<Uuid>> uuidSet() {
-        return uuid().set();
-    }
-
-    /**
-     * A custom generator for {@link Uuid}.
-     */
-    @Provide
-    Arbitrary<Uuid> uuid() {
-        return Arbitraries.integers().map(idx -> UUID.randomUUID()).map(
-                uuid -> Uuid.newBuilder()
-                        .setMsb(uuid.getMostSignificantBits())
-                        .setLsb(uuid.getLeastSignificantBits())
-                        .build());
-    }
-
-    /**
-     * A custom generator for a set of {@link EventInfo}.
-     */
-    @Provide
-    Arbitrary<Set<EventInfo>> eventInfoSet() {
-        return eventInfo().set();
-    }
-
-    /**
-     * A custom generator for {@link EventInfo}.
-     */
-    @Provide
-    Arbitrary<EventInfo> eventInfo() {
-        return Arbitraries.integers().map(idx ->
-                EventInfo.newBuilder()
-                        .setId(idx)
-                        .setName("event_" + idx)
-                        .setEventTime(idx)
-                        .build());
-    }
-
-    @Property(tries = NUM_OF_TRIES)
-    void disableSecondaryIndexes(
-            @ForAll @StringLength(min = STRING_MIN, max = STRING_MAX) @AlphaChars String namespace,
-            @ForAll @StringLength(min = STRING_MIN, max = STRING_MAX) @AlphaChars String tableName)
-            throws Exception {
-        resetTests();
-
-        // Creating Corfu Store using a connected corfu client.
-        CorfuStore corfuStore = new CorfuStore(getDefaultRuntime());
-
-        { // Positive test.
-            final Table<Uuid, ExampleValue, SampleSchema.ManagedResources> table =
-                    corfuStore.openTable(namespace, tableName,
-                            Uuid.class, ExampleValue.class,
-                            SampleSchema.ManagedResources.class,
-                            // TableOptions includes option to choose - Memory/Disk based corfu table.
-                            TableOptions.fromProtoSchema(ExampleValue.class).toBuilder()
-                                    .persistentDataPath(Paths.get(diskBackedDirectory, tableName))
-                                    .secondaryIndexesDisabled(true).build());
-
-            assertThatExceptionOfType(IllegalArgumentException.class)
-                    .isThrownBy(() -> table.getByIndex(ANOTHER_KEY_INDEX, 0L))
-                    .withMessage("Secondary Index anotherKey is not defined.");
-        }
-        { // Negative test.
-            final Table<Uuid, ExampleValue, SampleSchema.ManagedResources> table =
-                    corfuStore.openTable(namespace, tableName + tableName,
-                            Uuid.class, ExampleValue.class,
-                            SampleSchema.ManagedResources.class,
-                            // TableOptions includes option to choose - Memory/Disk based corfu table.
-                            TableOptions.fromProtoSchema(ExampleValue.class).toBuilder()
-                                    .persistentDataPath(Paths.get(diskBackedDirectory, tableName + tableName))
-                                    .build());
-
-            // Negative test. No throw.
-            table.getByIndex(ANOTHER_KEY_INDEX, 0L);
-        }
-    }
-
-    /**
-     * Check {@link PersistedStreamingMap} integration with {@link CorfuStore}.
-     */
-    void dataStoreIntegration(
-            @ForAll @StringLength(min = STRING_MIN, max = STRING_MAX) @AlphaChars String namespace,
-            @ForAll @StringLength(min = STRING_MIN, max = STRING_MAX) @AlphaChars String tableName,
-            @ForAll("uuid") Uuid firstId,
-            @ForAll("eventInfo") EventInfo firstEvent,
-            @ForAll("uuidSet") @Size(SAMPLE_SIZE) Set<Uuid> ids,
-            @ForAll("eventInfoSet") @Size(SAMPLE_SIZE) Set<EventInfo> events)
-            throws Exception {
-        resetTests();
-
-        // Creating Corfu Store using a connected corfu client.
-        CorfuStore corfuStore = new CorfuStore(getDefaultRuntime());
-
-        // Create & Register the table.
-        // This is required to initialize the table for the current corfu client.
-        final Path persistedCacheLocation = Paths.get(diskBackedDirectory, defaultMapName);
-        final Table<Uuid, EventInfo, SampleSchema.ManagedResources> table =
-                corfuStore.openTable(namespace, tableName,
-                        Uuid.class, EventInfo.class,
-                        SampleSchema.ManagedResources.class,
-                        // TableOptions includes option to choose - Memory/Disk based corfu table.
-                        TableOptions.builder().persistentDataPath(persistedCacheLocation).build());
-
-        SampleSchema.ManagedResources metadata = SampleSchema.ManagedResources.newBuilder()
-                .setCreateUser("MrProto").build();
-
-        // Simple CRUD using the table instance.
-        // These are wrapped as transactional operations.
-        table.put(firstId, firstEvent, metadata);
-
-        // Fetch timestamp to perform snapshot queries or transactions at a particular timestamp.
-        Token token = getDefaultRuntime().getSequencerView().query().getToken();
-        CorfuStoreMetadata.Timestamp timestamp = CorfuStoreMetadata.Timestamp.newBuilder()
-                .setEpoch(token.getEpoch())
-                .setSequence(token.getSequence())
-                .build();
-
-        try (TxnContext tx = corfuStore.txn(namespace)) {
-            Streams.zip(ids.stream(), events.stream(), SimpleEntry::new)
-                    .forEach(pair -> tx.putRecord(table, pair.getKey(), pair.getValue(), metadata));
-            tx.commit();
-        }
-
-        SimpleEntry<Uuid, EventInfo> sample = Streams
-                .zip(ids.stream(), events.stream(), SimpleEntry::new)
-                .findAny().orElseThrow(() -> new InvalidObjectException("Invalid state."));
-
-        try (TxnContext tx = corfuStore.txn(namespace)) {
-            assertThat(tx.getRecord(tableName, sample.getKey()).getPayload())
-                    .isEqualTo(sample.getValue());
-
-            Collection<Message> secondaryIndex = tx
-                    .getByIndex(tableName, "event_time", sample.getValue().getEventTime())
-                    .stream().map(e -> e.getPayload()).collect(Collectors.toList());
-            assertThat(secondaryIndex).containsExactly(sample.getValue());
-
-            long medianEventTime = (long) Quantiles.median().compute(events.stream()
-                    .map(EventInfo::getEventTime)
-                    .collect(Collectors.toList()));
-
-            events.add(firstEvent);
-            Set<EventInfo> filteredEvents = events.stream().filter(
-                    event -> event.getEventTime() > medianEventTime)
-                    .collect(Collectors.toSet());
-            List<CorfuStoreEntry<Uuid, EventInfo, SampleSchema.ManagedResources>> queryResult =
-                    tx.executeQuery(tableName,
-                            record -> ((EventInfo) record.getPayload()).getEventTime() > medianEventTime);
-            Set<EventInfo> scannedValues = queryResult.stream()
-                    .map(CorfuStoreEntry::getPayload).collect(Collectors.toSet());
-
-            assertThat(filteredEvents.size()).isGreaterThan(0).isLessThan(SAMPLE_SIZE);
-            assertThat(scannedValues.size()).isEqualTo(filteredEvents.size());
-            assertThat(tx.count(tableName)).isEqualTo(SAMPLE_SIZE + 1);
-            tx.commit();
-        }
-
-        try (TxnContext tx = corfuStore.txn(namespace, IsolationLevel.snapshot(timestamp))) {
-            assertThat(tx.count(tableName)).isEqualTo(1);
-            tx.commit();
-        }
-
-        assertThat(corfuStore.listTables(namespace))
-                .containsExactly(CorfuStoreMetadata.TableName.newBuilder()
-                        .setNamespace(namespace)
-                        .setTableName(tableName)
-                        .build());
-    }
-}
->>>>>>> 864cc683
+//}