--- conflicted
+++ resolved
@@ -1,10 +1,7 @@
 package org.corfudb.integration;
 
-<<<<<<< HEAD
 import org.assertj.core.api.ThrowableAssert;
-=======
 import org.corfudb.infrastructure.TestLayoutBuilder;
->>>>>>> b4204dca
 import org.corfudb.protocols.wireprotocol.TokenResponse;
 import org.corfudb.runtime.CorfuRuntime;
 import org.corfudb.runtime.MultiCheckpointWriter;
@@ -12,17 +9,14 @@
 import org.corfudb.runtime.clients.ManagementClient;
 import org.corfudb.runtime.clients.NettyClientRouter;
 import org.corfudb.runtime.clients.SequencerClient;
-<<<<<<< HEAD
 import org.corfudb.runtime.exceptions.AbortCause;
 import org.corfudb.runtime.exceptions.NetworkException;
 import org.corfudb.runtime.exceptions.TransactionAbortedException;
 import org.corfudb.util.CFUtils;
-=======
 import org.corfudb.runtime.collections.SMRMap;
 import org.corfudb.runtime.exceptions.*;
 import org.corfudb.runtime.view.Layout;
 import org.corfudb.runtime.view.stream.IStreamView;
->>>>>>> b4204dca
 import org.junit.Before;
 import org.junit.Test;
 
@@ -476,55 +470,56 @@
     }
 
     /**
-<<<<<<< HEAD
      * If a tokenResponse is received in the previous epoch,
      * a write should discard the tokenResponse and throw an exception.
-=======
+     *
+     * @throws Exception
+     */
+    @Test
+    public void discardTokenReceivedInPreviousEpoch() throws Exception {
+        final int timeToWaitInSeconds = 3;
+
+        Process corfuServerProcess = runCorfuServer();
+
+        assertThat(shutdownCorfuServer(corfuServerProcess)).isTrue();
+
+        corfuServerProcess = runCorfuServer();
+
+        CorfuRuntime corfuRuntime = createDefaultRuntime();
+        TokenResponse tr = corfuRuntime.getSequencerView().nextToken(Collections.emptySet(), 1);
+
+        assertThat(tr.getEpoch() == 1);
+
+        // Force the token response to have epoch = 0, to simulate a request received in previous epoch
+        TokenResponse mockTr = new TokenResponse(tr.getToken().getTokenValue(), tr.getEpoch() - 1, Collections.emptyMap());
+
+        byte[] testPayload = "hello world".getBytes();
+
+        // Should be stuck in a infinite loop
+        CompletableFuture cf = CFUtils.within(CompletableFuture.supplyAsync(() -> {
+            corfuRuntime.getAddressSpaceView().write(mockTr, testPayload);
+            return true;
+        }), Duration.ofSeconds(timeToWaitInSeconds));
+
+        try {
+            cf.get();
+        } catch (Exception e) {
+            assertThat(e.getCause()).isNotInstanceOf(TimeoutException.class);
+            assertThat(e.getCause()).isInstanceOf(StaleTokenException.class);
+        }
+    }
+
+    /**
      * loop that randomizes a combination of the following activities:
      * (i) map put()s
      * (ii) checkpoint/trim
      * (iii) leaving holes behind
      * (iv) server shutdown/restart
->>>>>>> b4204dca
      *
      * @throws Exception
      */
-    @Test
-<<<<<<< HEAD
-    public void discardTokenReceivedInPreviousEpoch() throws Exception {
-        final int timeToWaitInSeconds = 3;
-
-        Process corfuServerProcess = runCorfuServer();
-
-        assertThat(shutdownCorfuServer(corfuServerProcess)).isTrue();
-
-        corfuServerProcess = runCorfuServer();
-
-        CorfuRuntime corfuRuntime = createDefaultRuntime();
-        TokenResponse tr = corfuRuntime.getSequencerView().nextToken(Collections.emptySet(), 1);
-
-        assertThat(tr.getEpoch() == 1);
-
-        // Force the token response to have epoch = 0, to simulate a request received in previous epoch
-        TokenResponse mockTr = new TokenResponse(tr.getToken().getTokenValue(), tr.getEpoch() - 1, Collections.emptyMap());
-
-        byte[] testPayload = "hello world".getBytes();
-
-        // Should be stuck in a infinite loop
-        CompletableFuture cf = CFUtils.within(CompletableFuture.supplyAsync(() -> {
-            corfuRuntime.getAddressSpaceView().write(mockTr, testPayload);
-            return true;
-        }), Duration.ofSeconds(timeToWaitInSeconds));
-
-        try {
-            cf.get();
-        } catch (Exception e) {
-            assertThat(e.getCause()).isNotInstanceOf(TimeoutException.class);
-//            assertThat(e.getCause()).isInstanceOf(StaleTokenException.class);
-        }
-    }
-=======
-    public void sequencerTailsRecoveryLoopTest() throws Exception {
+
+  public void sequencerTailsRecoveryLoopTest() throws Exception {
 
         Process corfuServerProcess = runCorfuServer();
         final int mapSize = 10;
@@ -672,7 +667,5 @@
         assertThat(shutdownCorfuServer(corfuServerProcess)).isTrue();
 
     }
-
->>>>>>> b4204dca
 }
 
