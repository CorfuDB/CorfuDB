package org.corfudb.integration;

import com.google.common.reflect.TypeToken;
import lombok.Data;
import lombok.extern.slf4j.Slf4j;
import org.corfudb.logreplication.SourceManager;
import org.corfudb.logreplication.fsm.InRequireSnapshotSyncState;
import org.corfudb.logreplication.fsm.LogReplicationConfig;
import org.corfudb.logreplication.fsm.LogReplicationEvent;
import org.corfudb.logreplication.fsm.LogReplicationFSM;
import org.corfudb.logreplication.fsm.LogReplicationStateType;
import org.corfudb.logreplication.fsm.ObservableAckMsg;
import org.corfudb.logreplication.fsm.ObservableValue;
import org.corfudb.logreplication.message.LogReplicationEntry;
import org.corfudb.logreplication.receive.PersistedWriterMetadata;
import org.corfudb.logreplication.receive.StreamsSnapshotWriter;

import org.corfudb.integration.DefaultDataControl.DefaultDataControlConfig;

import org.corfudb.logreplication.send.LogReplicationEventMetadata;
import org.corfudb.logreplication.send.PersistedReaderMetadata;
import org.corfudb.protocols.logprotocol.OpaqueEntry;
import org.corfudb.protocols.logprotocol.SMREntry;
import org.corfudb.protocols.wireprotocol.ILogData;

import org.corfudb.logreplication.send.SnapshotReadMessage;
import org.corfudb.logreplication.send.StreamsSnapshotReader;
import org.corfudb.protocols.wireprotocol.Token;
import org.corfudb.runtime.CorfuRuntime;
import org.corfudb.runtime.MultiCheckpointWriter;
import org.corfudb.runtime.collections.CorfuTable;
import org.corfudb.runtime.view.ObjectsView;
import org.corfudb.runtime.view.StreamOptions;
import org.corfudb.runtime.view.stream.IStreamView;
import org.corfudb.util.serializer.Serializers;
import org.junit.Test;

import java.io.IOException;
import java.util.ArrayList;
import java.util.Arrays;
import java.util.Collections;
import java.util.HashMap;
import java.util.HashSet;
import java.util.List;
import java.util.Observable;
import java.util.Observer;
import java.util.Set;
import java.util.UUID;
import java.util.concurrent.Executors;
import java.util.concurrent.ScheduledExecutorService;
import java.util.concurrent.Semaphore;
import java.util.concurrent.TimeUnit;

import static java.lang.Thread.sleep;
import static org.assertj.core.api.Assertions.assertThat;
import static org.assertj.core.api.Assertions.assertThatThrownBy;
import static org.corfudb.logreplication.receive.PersistedWriterMetadata.PersistedWriterMetadataType.LastLogProcessed;
import static org.corfudb.logreplication.receive.PersistedWriterMetadata.PersistedWriterMetadataType.LastSnapDone;
import static org.corfudb.logreplication.receive.PersistedWriterMetadata.PersistedWriterMetadataType.LastSnapStart;
import static org.corfudb.logreplication.send.PersistedReaderMetadata.PersistedMetaDataType.LastLogSync;
import static org.corfudb.logreplication.send.PersistedReaderMetadata.PersistedMetaDataType.LastSnapSync;

/**
 * Start two servers, one as the src, the other as the dst.
 * Copy snapshot data rom src to dst
 */
@Slf4j
public class LogReplicationIT extends AbstractIT implements Observer {

    static final String SOURCE_ENDPOINT = DEFAULT_HOST + ":" + DEFAULT_PORT;
    static final int WRITER_PORT = DEFAULT_PORT + 1;
    static final String DESTINATION_ENDPOINT = DEFAULT_HOST + ":" + WRITER_PORT;

    static final UUID REMOTE_SITE_ID = UUID.randomUUID();
    static final String TABLE_PREFIX = "test";

    static private final int NUM_KEYS = 10;
    static private final int NUM_KEYS_NEW = 10;
    static private final int NUM_STREAMS = 1;
    static private final int TOTAL_STREAM_COUNT = 3;
    static private final int WRITE_CYCLES = 4;

    static private final int STATE_CHANGE_CHECKS = 20;
    static private final int WAIT_STATE_CHANGE = 300;

    // If testConfig set deleteOp enabled, will have one delete operation for four put operations.
    static private final int DELETE_PACE = 4;
    static private final int PRINT_ROUND = 10;
    static private final int SLEEP_TIME = 500;

    static private final int SYNC_CANCEL_DELAY = 200;

    static private TestConfig testConfig = new TestConfig();

    // Data Control Test Config (default) no message drop
    private DefaultDataControlConfig defaultDataControlConfig = new DefaultDataControlConfig(false, 0);

    Process sourceServer;
    Process destinationServer;

    // Connect with sourceServer to generate data
    CorfuRuntime srcDataRuntime = null;

    // Connect with sourceServer to read snapshot data
    CorfuRuntime readerRuntime = null;

    // Connect with destinationServer to write snapshot data
    CorfuRuntime writerRuntime = null;

    // Connect with destinationServer to verify data
    CorfuRuntime dstDataRuntime = null;

    // List of all opened maps backed by Corfu on Source and Destination
    HashMap<String, CorfuTable<Long, Long>> srcCorfuTables = new HashMap<>();
    HashMap<String, CorfuTable<Long, Long>> dstCorfuTables = new HashMap<>();

    // The in-memory data for corfu tables for verification.
    HashMap<String, HashMap<Long, Long>> srcDataForVerification = new HashMap<>();
    HashMap<String, HashMap<Long, Long>> dstDataForVerification = new HashMap<>();

    CorfuRuntime srcTestRuntime;
    HashMap<String, CorfuTable<Long, Long>> srcTestTables = new HashMap<>();

    CorfuRuntime dstTestRuntime;
    HashMap<String, CorfuTable<Long, Long>> dstTestTables = new HashMap<>();

    // Store message generated by stream snapshot reader and will play it at the writer side.
    List<LogReplicationEntry> msgQ = new ArrayList<>();

    /* ********* Test Observables ********** */

    // An observable value on the number of received ACKs (source side)
    private ObservableAckMsg ackMessages;

    // An observable value on the number of errors received on Log Entry Sync (source side)
    private ObservableValue errorsLogEntrySync;

    // An observable value on the number of calls to the data control.
    private ObservableValue dataControlCalls;

    // An observable value on the number of reschedules
    private ObservableValue rescheduleSnapshotSync;

    /* ******** Expected Values on Observables ******** */

    // Set per test according to the expected number of ACKs that will unblock the code waiting for the value change
    private int expectedAckMessages = 0;

    // Set per test according to the expected ACK's timestamp.
    private long expectedAckTimestamp = -1;

    // Set per test according to the expected number of errors in a test
    private int expectedErrors = 1;

    // Set per test according to the expected number of data control calls
    private int expectedDataControlCalls = 1;

    // Set per test according to the expected number times it is expected the snapshot sync to be rescheduled
    private int expectedRescheduleSnapshotSync = 1;

    /* ********* Semaphore to block until expected values are reached ********** */

    // A semaphore that allows to block until the observed value reaches the expected value
    private final Semaphore blockUntilExpectedValueReached = new Semaphore(1, true);

    /* ********* Configuration for Data Control Drop Tests ********** */
    private int SNAPSHOT_SYNC_DROPS = 2;


    CorfuTable<String, Long> readerMetaDataTable;
    CorfuTable<String, Long> writerMetaDataTable;


    /**
     * Setup Test Environment
     *
     * - Two independent Corfu Servers (source and destination)
     * - CorfuRuntime's to each Corfu Server
     *
     * @throws IOException
     */
    private void setupEnv() throws IOException {
        // Source Corfu Server (data will be written to this server)
        sourceServer = new CorfuServerRunner()
                .setHost(DEFAULT_HOST)
                .setPort(DEFAULT_PORT)
                .setSingle(true)
                .runServer();

        // Destination Corfu Server (data will be replicated into this server)
        destinationServer = new CorfuServerRunner()
                .setHost(DEFAULT_HOST)
                .setPort(WRITER_PORT)
                .setSingle(true)
                .runServer();

        CorfuRuntime.CorfuRuntimeParameters params = CorfuRuntime.CorfuRuntimeParameters
                .builder()
                .build();

        srcDataRuntime = CorfuRuntime.fromParameters(params)
        .setTransactionLogging(true);
        srcDataRuntime.parseConfigurationString(SOURCE_ENDPOINT);
        srcDataRuntime.connect();

        srcTestRuntime = CorfuRuntime.fromParameters(params);
        srcTestRuntime.parseConfigurationString(SOURCE_ENDPOINT);
        srcTestRuntime.connect();

        readerRuntime = CorfuRuntime.fromParameters(params);
        readerRuntime.parseConfigurationString(SOURCE_ENDPOINT);
        readerRuntime.connect();

        writerRuntime = CorfuRuntime.fromParameters(params);
        writerRuntime.parseConfigurationString(DESTINATION_ENDPOINT);
        writerRuntime.connect();

        dstDataRuntime = CorfuRuntime.fromParameters(params);
        dstDataRuntime.parseConfigurationString(DESTINATION_ENDPOINT);
        dstDataRuntime.connect();

        dstTestRuntime = CorfuRuntime.fromParameters(params);
        dstTestRuntime.parseConfigurationString(DESTINATION_ENDPOINT);
        dstTestRuntime.connect();

        System.out.println("\nTest siteId " + REMOTE_SITE_ID);

        readerMetaDataTable = srcTestRuntime.getObjectsView()
                .build()
                .setStreamName(PersistedReaderMetadata.getPersistedReaderMetadataTableName(REMOTE_SITE_ID))
                .setTypeToken(new TypeToken<CorfuTable<String, Long>>() {
                })
                .setSerializer(Serializers.JSON)
                .open();

        writerMetaDataTable = dstTestRuntime.getObjectsView()
                .build()
                .setStreamName(PersistedWriterMetadata.getPersistedWriterMetadataTableName(REMOTE_SITE_ID))
                .setTypeToken(new TypeToken<CorfuTable<String, Long>>() {
                })
                .setSerializer(Serializers.JSON)
                .open();
    }


    /**
     * Open numStreams with fixed names 'TABLE_PREFIX' index and add them to 'tables'
     *
     * @param tables map to populate with opened streams
     * @param rt corfu runtime
     * @param numStreams number of streams to open
     */
    private void openStreams(HashMap<String, CorfuTable<Long, Long>> tables, CorfuRuntime rt, int numStreams) {
        for (int i = 0; i < numStreams; i++) {
            String name = TABLE_PREFIX + i;

            CorfuTable<Long, Long> table = rt.getObjectsView()
                    .build()
                    .setStreamName(name)
                    .setTypeToken(new TypeToken<CorfuTable<Long, Long>>() {
                    })
                    .setSerializer(Serializers.PRIMITIVE)
                    .open();
            tables.put(name, table);
        }
    }

    /**
     * Generate Non-Transactional data on 'tables' and push the data for
     * further verification into an in-memory copy 'tablesForVerification'.
     */
    private void generateData(HashMap<String, CorfuTable<Long, Long>> tables,
                      HashMap<String, HashMap<Long, Long>> tablesForVerification,
                      int numKeys, long startValue) {
        for (int i = 0; i < numKeys; i++) {
            for (String name : tables.keySet()) {
                tablesForVerification.putIfAbsent(name, new HashMap<>());
                long key_val = i + startValue;
                tables.get(name).put(key_val, key_val);
                tablesForVerification.get(name).put(key_val, key_val);
            }
        }
    }

    /**
     * Generate Transactional data on 'tables' and push the data for
     * further verification into an in-memory copy 'tablesForVerification'.
     */
    private void generateTXData(HashMap<String, CorfuTable<Long, Long>> tables,
                      HashMap<String, HashMap<Long, Long>> hashMap,
                      int numKeys, CorfuRuntime rt, long startValue) {
        for (String streamName : tables.keySet()) {
            generateTransactionsCrossTables(tables, Collections.singleton(streamName), hashMap, numKeys, rt, startValue);
        }
    }

    /**
     * Generate Transactional data across several 'tablesCrossTxs' and push the data for
     * further verification into an in-memory copy 'tablesForVerification'.
     */
    private void generateTransactionsCrossTables(HashMap<String, CorfuTable<Long, Long>> tables,
                                                 Set<String> tablesCrossTxs,
                                                 HashMap<String, HashMap<Long, Long>> tablesForVerification,
                                                 int numKeys, CorfuRuntime rt, long startValue) {
        int cntDelete = 0;
        for (int i = 0; i < numKeys; i++) {
            rt.getObjectsView().TXBegin();
            for (String name : tablesCrossTxs) {
                tablesForVerification.putIfAbsent(name, new HashMap<>());
                long key = i + startValue;
                tables.get(name).put(key, key);
                tablesForVerification.get(name).put(key, key);

                // delete keys randomly
                if (testConfig.deleteOP && (i % DELETE_PACE == 0)) {
                    tables.get(name).delete(key - 1);
                    tablesForVerification.get(name).remove(key - 1);
                    cntDelete++;
                }
            }
            rt.getObjectsView().TXEnd();
            long tail = rt.getAddressSpaceView().getLogAddressSpace().getAddressMap().get(ObjectsView.TRANSACTION_STREAM_ID).getTail();
            expectedAckTimestamp = Math.max(tail, expectedAckTimestamp);
        }

        if (cntDelete > 0) {
            System.out.println("delete cnt " + cntDelete);
        }

        System.out.println("set expectedTimestamp as " + expectedAckTimestamp);
    }


    void verifyData(HashMap<String, CorfuTable<Long, Long>> tables, HashMap<String, HashMap<Long, Long>> hashMap) {
        for (String name : hashMap.keySet()) {
            CorfuTable<Long, Long> table = tables.get(name);
            HashMap<Long, Long> mapKeys = hashMap.get(name);

            System.out.println("Table[" + name + "]: " + table.keySet().size() + " keys; Expected "
                    + mapKeys.size() + " keys");

            assertThat(mapKeys.keySet().containsAll(table.keySet())).isTrue();
            assertThat(table.keySet().containsAll(mapKeys.keySet())).isTrue();
            assertThat(table.keySet().size() == mapKeys.keySet().size()).isTrue();

            for (Long key : mapKeys.keySet()) {
                assertThat(table.get(key)).isEqualTo(mapKeys.get(key));
            }
        }
    }

    private void verifyNoData(HashMap<String, CorfuTable<Long, Long>> tables) {
        for (CorfuTable table : tables.values()) {
            assertThat(table.keySet().isEmpty());
        }
    }

    /**
     * Enforce checkpoint entries at the streams.
     */
    private void ckStreams(CorfuRuntime rt, HashMap<String, CorfuTable<Long, Long>> tables) {
        MultiCheckpointWriter mcw1 = new MultiCheckpointWriter();
        for (CorfuTable map : tables.values()) {
            mcw1.addMap(map);
        }

        Token checkpointAddress = mcw1.appendCheckpoints(rt, "test");

        // Trim the log
        rt.getAddressSpaceView().prefixTrim(checkpointAddress);
        rt.getAddressSpaceView().gc();
    }

    private void readMsgs(List<LogReplicationEntry> msgQ, Set<String> streams, CorfuRuntime rt) {
        LogReplicationConfig config = new LogReplicationConfig(streams, UUID.randomUUID());
        StreamsSnapshotReader reader = new StreamsSnapshotReader(rt, config);

        reader.reset(rt.getAddressSpaceView().getLogTail());
        while (true) {
            SnapshotReadMessage snapshotReadMessage = reader.read(UUID.randomUUID());
            msgQ.addAll(snapshotReadMessage.getMessages());
            if (snapshotReadMessage.isEndRead()) {
                break;
            }
        }
    }

    private void writeMsgs(List<LogReplicationEntry> msgQ, Set<String> streams, CorfuRuntime rt) {
        LogReplicationConfig config = new LogReplicationConfig(streams, UUID.randomUUID());
        StreamsSnapshotWriter writer = new StreamsSnapshotWriter(rt, config);

        if (msgQ.isEmpty()) {
            System.out.println("msgQ is empty");
        }
        writer.reset(msgQ.get(0).metadata.getSnapshotTimestamp());

        for (LogReplicationEntry msg : msgQ) {
            writer.apply(msg);
        }
    }

    private void printTails(String tag) {
        System.out.println("\n" + tag);
        System.out.println("src dataTail " + srcDataRuntime.getAddressSpaceView().getLogTail() + " readerTail " + readerRuntime.getAddressSpaceView().getLogTail());
        System.out.println("dst dataTail " + dstDataRuntime.getAddressSpaceView().getLogTail() + " writerTail " + writerRuntime.getAddressSpaceView().getLogTail());
    }

    /* ***************************** LOG REPLICATION IT TESTS ***************************** */

    /**
     * This test attempts to perform a snapshot sync through the Log Replication Manager.
     * We emulate the channel between source and destination by directly handling the received data
     * to the other side.
     */
    @Test
    public void testSnapshotAndLogEntrySyncThroughManager() throws Exception {

        // Setup two separate Corfu Servers: source (primary) and destination (standby)
        setupEnv();

        // Open streams in source Corfu
        openStreams(srcCorfuTables, srcDataRuntime, NUM_STREAMS);

        // Write data into Source Tables
        generateData(srcCorfuTables, srcDataForVerification, NUM_KEYS, NUM_KEYS);

        // Verify data just written against in-memory copy
        System.out.println("****** Verify Source Data");
        verifyData(srcCorfuTables, srcDataForVerification);

        // Before initiating log replication, verify these tables have no actual data in the destination node.
        openStreams(dstCorfuTables, dstDataRuntime, NUM_STREAMS);
        System.out.println("****** Verify No Data in Destination Site");
        verifyNoData(dstCorfuTables);

        // Start Snapshot Sync (through Source Manager)
        SourceManager logReplicationSourceManager = startSnapshotSync(srcCorfuTables.keySet());

        // Verify Data on Destination site
        System.out.println("****** Verify Data on Destination");
        verifyData(dstCorfuTables, srcDataForVerification);

        // Write Extra Data (for incremental / log entry sync)
        generateTXData(srcCorfuTables, srcDataForVerification, NUM_KEYS, srcDataRuntime, NUM_KEYS*2);
        System.out.println("****** Verify Source Data for log entry (incremental updates)");
        verifyData(srcCorfuTables, srcDataForVerification);

        // Reset expected messages for number of ACKs expected (log entry sync batches + 1 from snapshot sync)
        expectedAckMessages = (NUM_KEYS) + 1;

        System.out.println("***** Start Log Entry Replication");

        // Block until the log entry sync completes == expected number of ACKs are received
        System.out.println("****** Wait until log entry sync completes and ACKs are received");
        blockUntilExpectedValueReached.acquire();

        // Verify Data at Destination
        System.out.println("****** Verify Destination Data for log entry (incremental updates)");
        verifyData(dstCorfuTables, srcDataForVerification);

        verifyPersistedSnapshotMetadata();
        verifyPersistedLogEntryMetadata();
    }

    private final String t0 = TABLE_PREFIX + 0;
    private final String t1 = TABLE_PREFIX + 1;
    private final String t2 = TABLE_PREFIX + 2;

    /**
     * In this test we emulate the following scenario, 3 tables (T0, T1, T2). Only T1 and T2 are replicated.
     * We write following this pattern:
     *
     * - Write transactions across T0 and T1.
     * - Write individual transactions for T0 and T1
     * - Write transactions to T2 but do not replicate.
     *
     *
     * @throws Exception
     */
    @Test
    public void testValidSnapshotSyncCrossTables() throws Exception {

        // Write data in transaction to t0 and t1
        Set<String> crossTables = new HashSet<>();
        crossTables.add(t0);
        crossTables.add(t1);

        testSnapshotSyncCrossTables(crossTables, true);

        // Start Snapshot Sync
        startSnapshotSync(crossTables);

        // Verify Data on Destination site
        System.out.println("****** Verify Data on Destination");
        // Because t2 should not have been replicated remove from expected list
        srcDataForVerification.get(t2).clear();
        verifyData(dstCorfuTables, srcDataForVerification);
    }

    /**
     * In this test we emulate the following scenario, 3 tables (T0, T1, T2). Only T1 and T2 are replicated,
     * however, transactions are written across the 3 tables. This scenario should fail as invalid tables are
     * crossing transactional boundaries.
     *
     * @throws Exception
     */
    @Test
    public void testInvalidSnapshotSyncCrossTables() throws Exception {
        // Write data in transaction to t0, t1 and t2 (where t2 is not intended to be replicated)
        Set<String> crossTables = new HashSet<>();
        crossTables.add(t0);
        crossTables.add(t1);
        crossTables.add(t2);

        // Replicate Tables
        Set<String> replicateTables = new HashSet<>();
        replicateTables.add(t0);
        replicateTables.add(t1);

        testSnapshotSyncCrossTables(crossTables, true);

        // Start Snapshot Sync
        startSnapshotSync(replicateTables);

        // Verify Data on Destination site
        System.out.println("****** Verify Data on Destination");
        // Because t2 should not have been replicated remove from expected list
        srcDataForVerification.get(t2).clear();
        verifyData(dstCorfuTables, srcDataForVerification);
    }

    /**
     * In this test we check the case where no tables were specified to be replicated,
     * here we would expect the snapshot sync to complete with no actual data showing up
     * on the destination.
     *
     * @throws Exception
     */
    @Test
    public void testSnapshotSyncNoTablesToReplicate() throws Exception {
        // Write data in transaction to t0, t1 and t2 (where t2 is not intended to be replicated)
        Set<String> crossTables = new HashSet<>();
        crossTables.add(t0);
        crossTables.add(t1);
        crossTables.add(t2);

        testSnapshotSyncCrossTables(crossTables, true);

        // Start Snapshot Sync, indicating an empty set of tables to replicate. This is not allowed
        // and we should expect an exception.
        assertThatThrownBy(() -> startSnapshotSync(new HashSet<>())).isInstanceOf(IllegalArgumentException.class);
    }

    /**
     * Test behaviour when snapshot sync is initiated and the log is empty.
     * The Snapshot Sync should immediately complete and no data should appear at destination.
     */
    @Test
    public void testSnapshotSyncForEmptyLog() throws Exception {
        // Setup Environment
        setupEnv();

        // Open Streams on Source
        openStreams(srcCorfuTables, srcDataRuntime, NUM_STREAMS);

        // Verify no data on source
        System.out.println("****** Verify No Data in Source Site");
        verifyNoData(srcCorfuTables);

        // Verify destination tables have no actual data.
        openStreams(dstCorfuTables, dstDataRuntime, NUM_STREAMS);
        System.out.println("****** Verify No Data in Destination Site");
        verifyNoData(dstCorfuTables);

        // Tables to Replicate
        Set<String> tablesToReplicate = new HashSet<>();
        tablesToReplicate.add(t0);
        tablesToReplicate.add(t1);

        // We don't write data to the log
        // StartSnapshotSync (no actual data present in the log)
        startSnapshotSync(tablesToReplicate);

        // Verify No Data On Destination
        verifyNoData(dstCorfuTables);
    }

    /**
     * Test behaviour when snapshot sync is initiated and even though the log is not empty, there
     * is no actual data for the streams to replicate.
     * The Snapshot Sync should immediately complete and no data should appear at destination.
     */
    @Test
    public void testSnapshotSyncForNoData() throws Exception {
        // Setup Environment
        setupEnv();

        // Generate transactional data across t0, t1 and t2
        openStreams(srcCorfuTables, srcDataRuntime, TOTAL_STREAM_COUNT);
        Set<String> tablesAcrossTx = new HashSet<>(Arrays.asList(t0, t1, t2));
        generateTransactionsCrossTables(srcCorfuTables, tablesAcrossTx, srcDataForVerification, NUM_KEYS*NUM_KEYS, srcDataRuntime, 0);

        // Verify data on source is actually present
        System.out.println("****** Verify Data in Source Site");
        verifyData(srcCorfuTables, srcDataForVerification);

        // Verify destination tables have no actual data before log replication
        openStreams(dstCorfuTables, dstDataRuntime, NUM_STREAMS);
        System.out.println("****** Verify No Data in Destination Site");
        verifyNoData(dstCorfuTables);

        // Tables to Replicate: non existing table
        String t3 = TABLE_PREFIX + TOTAL_STREAM_COUNT;
        Set<String> tablesToReplicate = new HashSet<>(Arrays.asList(t3));

        // We don't write data to the log
        // StartSnapshotSync (no actual data present in the log)
        startSnapshotSync(tablesToReplicate);

        // Verify No Data On Destination
        verifyNoData(dstCorfuTables);
    }

    /**
     * Test behaviour when log entry sync is initiated and the log is empty. It should continue
     * attempting log entry sync indefinitely without any error.
     */
    @Test
    public void testLogEntrySyncForEmptyLog() throws Exception {
        // Setup Environment
        setupEnv();

        // Open Streams on Source
        openStreams(srcCorfuTables, srcDataRuntime, NUM_STREAMS);

        // Verify no data on source
        System.out.println("****** Verify No Data in Source Site");
        verifyNoData(srcCorfuTables);

        // Verify destination tables have no actual data.
        openStreams(dstCorfuTables, dstDataRuntime, NUM_STREAMS);
        System.out.println("****** Verify No Data in Destination Site");
        verifyNoData(dstCorfuTables);

        // We did not write data to the log
        testConfig.clear();
        LogReplicationFSM fsm = startLogEntrySync(Collections.singleton(t0), WAIT.NONE);

        // Wait until Log Entry Starts
        checkStateChange(fsm, LogReplicationStateType.IN_LOG_ENTRY_SYNC, true);

        int retries = 0;
        // Check for several iterations that it is still in Log Entry Sync State and no Error because of empty log
        // shutdown the state machine
        while (retries < STATE_CHANGE_CHECKS) {
            checkStateChange(fsm, LogReplicationStateType.IN_LOG_ENTRY_SYNC, false);
            retries++;
            sleep(WAIT_STATE_CHANGE);
        }

        // Verify No Data On Destination
        verifyNoData(dstCorfuTables);
    }

    /**
     * Test Log Entry Sync, when transactions are performed across valid tables
     * (i.e., all tables are set to be replicated).
     *
     * @throws Exception
     */
    @Test
    public void testLogEntrySyncValidCrossTables() throws Exception {
        // Write data in transaction to t0 and t1
        Set<String> crossTables = new HashSet<>();
        crossTables.add(t0);
        crossTables.add(t1);

        // Writes transactions to t0, t1 and t2 + transactions across 'crossTables'
        testSnapshotSyncCrossTables(crossTables, true);

        // Start Log Entry Sync
        expectedAckMessages =  NUM_KEYS*WRITE_CYCLES;
        testConfig.clear();
        startLogEntrySync(crossTables);

        // Verify Data on Destination site
        System.out.println("****** Verify Data on Destination");
        // Because t2 is not specified as a replicated table, we should not see it on the destination
        srcDataForVerification.get(t2).clear();

        // Verify Destination
        verifyData(dstCorfuTables, srcDataForVerification);
    }


    @Test
    public void testLogEntrySyncValidCrossTablesWithDropMsg() throws Exception {
        // Write data in transaction to t0 and t1
        Set<String> crossTables = new HashSet<>();
        crossTables.add(t0);
        crossTables.add(t1);

        testSnapshotSyncCrossTables(crossTables, true);

        // Start Log Entry Sync
        expectedAckMessages =  NUM_KEYS*WRITE_CYCLES;

        testConfig.clear().setDropMessageLevel(1);
        startLogEntrySync(crossTables, WAIT.ON_ACK);

        // Verify Data on Destination site
        System.out.println("****** Verify Data on Destination");
        // Because t2 is not specified as a replicated table, we should not see it on the destination
        srcDataForVerification.get(t2).clear();

        // Verify Destination
        verifyData(dstCorfuTables, srcDataForVerification);
    }


    @Test
    public void testLogEntrySyncValidCrossTablesWithTriggerTimeout() throws Exception {
        // Write data in transaction to t0 and t1
        Set<String> crossTables = new HashSet<>();
        crossTables.add(t0);
        crossTables.add(t1);

        testSnapshotSyncCrossTables(crossTables, true);

        // Start Log Entry Sync
        expectedAckMessages =  NUM_KEYS*WRITE_CYCLES;

        testConfig.clear().setDropMessageLevel(2);
        LogReplicationFSM fsm = startLogEntrySync(crossTables, WAIT.ON_ERROR);

        checkStateChange(fsm, LogReplicationStateType.IN_REQUIRE_SNAPSHOT_SYNC, true);

        // Verify Data on Destination site
        System.out.println("****** Verify Data on Destination");
        // Because t2 is not specified as a replicated table, we should not see it on the destination
        //srcDataForVerification.get(t2).clear();

        // Verify Destination
        //verifyData(dstCorfuTables, srcDataForVerification);
    }

    /**
     * Test Log Entry Sync, when transactions are performed across invalid tables
     * (i.e., NOT all tables in the transaction are set to be replicated).
     *
     * This test should fail log replication completely as we do not support
     * transactions across federated and non-federated tables.
     *
     * @throws Exception
     */
    @Test
    public void testLogEntrySyncInvalidCrossTables() throws Exception {
        // Write data in transaction to t0, t1 (tables to be replicated) and also include a non-replicated table
        Set<String> crossTables = new HashSet<>();
        crossTables.add(t0);
        crossTables.add(t1);
        crossTables.add(t2);

        // Writes transactions to t0, t1 and t2 + transactions across 'crossTables'
        testSnapshotSyncCrossTables(crossTables, true);

        Set<String> replicateTables = new HashSet<>();
        replicateTables.add(t0);
        replicateTables.add(t1);

        // Start Log Entry Sync
        // We need to block until the error is received and verify the state machine is shutdown
        testConfig.clear();
        LogReplicationFSM fsm = startLogEntrySync(replicateTables, WAIT.ON_ERROR);

        checkStateChange(fsm, LogReplicationStateType.STOPPED, true);

        // Verify Data on Destination site
        System.out.println("****** Verify Data on Destination");
        // Because t2 is not specified as a replicated table, we should not see it on the destination
        srcDataForVerification.get(t2).clear();

        // Verify Destination
        verifyNoData(dstCorfuTables);
    }

    /**
     * Test Log Entry Sync, when transactions are performed across invalid tables
     * (i.e., NOT all tables in the transaction are set to be replicated).
     *
     * This test should fail log replication completely as we do not support
     * transactions across federated and non-federated tables.
     *
     * In this test, we first initiate transactions on valid replicated streams, and then introduce
     * transactions across replicated and non-replicated tables, we verify log entry sync is
     * achieved partially and then stopped due to error.
     *
     * @throws Exception
     */
    @Test
    public void testLogEntrySyncInvalidCrossTablesPartial() throws Exception {
        // Write data in transaction to t0, t1 (tables to be replicated) and also include a non-replicated table
        Set<String> crossTables = new HashSet<>();
        crossTables.add(t0);
        crossTables.add(t1);
        crossTables.add(t2);

        // Writes transactions to t0, t1 and t2 + transactions across 'crossTables'
        testSnapshotSyncCrossTables(crossTables, false);

        Set<String> replicateTables = new HashSet<>();
        replicateTables.add(t0);
        replicateTables.add(t1);

        // Start Log Entry Sync
        // We need to block until the error is received and verify the state machine is shutdown
        testConfig.clear();
        LogReplicationFSM fsm = startLogEntrySync(replicateTables, WAIT.ON_ERROR);

        checkStateChange(fsm, LogReplicationStateType.STOPPED, true);

        // Verify Data on Destination site
        System.out.println("****** Verify Data on Destination");

        // Because t2 is not specified as a replicated table, we should not see it on the destination
        srcDataForVerification.get(t2).clear();
        // Add partial transaction entries which were transmitted before transactions across non-replicated streams
        HashMap<String, HashMap<Long, Long>> partialSrcHashMap = new HashMap<>();
        partialSrcHashMap.put(t0, new HashMap<>());
        partialSrcHashMap.put(t1, new HashMap<>());
        for (int i=NUM_KEYS; i<NUM_KEYS*2; i++) {
            partialSrcHashMap.get(t0).put((long)i, (long)i);
            partialSrcHashMap.get(t1).put((long)i, (long)i);
        }

        // Verify Destination
        verifyData(dstCorfuTables, partialSrcHashMap);
    }

    /**
     * While replication log entries from src to dst, still continue to pump data at the src with transactions
     * The transactions will include both put and delete entries.
     * @throws Exception
     */
    @Test
    public void testLogEntrySyncValidCrossTablesWithWritingAtSrc() throws Exception {
        // Write data in transaction to t0 and t1
        Set<String> crossTables = new HashSet<>();
        crossTables.add(t0);
        crossTables.add(t1);

        testSnapshotSyncCrossTables(crossTables, true);

        // Start Log Entry Sync
        expectedAckMessages =  NUM_KEYS*WRITE_CYCLES;

        testConfig.clear();
        testConfig.setWritingSrc(true);
        testConfig.setDeleteOP(true);
        LogReplicationFSM fsm = startLogEntrySync(crossTables, WAIT.ON_ACK_TS);

        // Verify Data on Destination site
        System.out.println("****** Verify Data on Destination");
        // Because t2 is not specified as a replicated table, we should not see it on the destination
        srcDataForVerification.get(t2).clear();

        // Verify Destination
        verifyData(dstCorfuTables, srcDataForVerification);
        assertThat(expectedAckTimestamp).isEqualTo(writerMetaDataTable.get(LastLogProcessed.getVal()));
        verifyPersistedSnapshotMetadata();
        verifyPersistedLogEntryMetadata();
    }

    /**
     * If a Snapshot Sync or Log Entry Sync is canceled due to an error. A request to initiate
     * Snapshot Sync is issued to the application to recover log replication.
     *
     * In this test we evaluate that the request is received by the Data Control and that it is not further
     * re-triggered if the snapshot sync request is started.
     */
    @Test
    public void testResendRequireSnapshotSyncRequestOnceAndCompleted() throws Exception {
        testResendRequireSnapshotSyncRequest(1, 1);
    }

    /**
     * If a Snapshot Sync or Log Entry Sync is canceled due to an error. A request to initiate
     * Snapshot Sync is issued to the application to recover log replication.
     *
     * In this test we evaluate that in the case the request is dropped by the Data Control that it is
     * further resent.
     **/
    @Test
    public void testResendRequireSnapshotSyncRequestMultipleTimes() throws Exception {
       testResendRequireSnapshotSyncRequest(SNAPSHOT_SYNC_DROPS + 1,
               SNAPSHOT_SYNC_DROPS + 2);

    }

    private void testResendRequireSnapshotSyncRequest(int expectedDataControlMessages,
                                                      int expectedRescheduleSnapshotSyncMessages) throws Exception {
        // Setup Environment
        setupEnv();

        // No Data is required
        // Start a Log Entry Sync and in parallel issue a SYNC_CANCEL, the SYNC_CANCEL should cause a
        // required snapshot sync. We'll drop the message2 times, so we expect 3 Data Control calls, the third one
        // should succeed.
        expectedDataControlCalls = expectedDataControlMessages;

        SourceManager logReplicationSourceManager = setupSourceManagerAndObservedValues(Collections.singleton(t0),
                Arrays.asList(WAIT.ON_DATA_CONTROL_CALL, WAIT.ON_RESCHEDULE_SNAPSHOT_SYNC),
                new DefaultDataControlConfig(true, SNAPSHOT_SYNC_DROPS));

        // Start Log Entry Sync
        System.out.println("****** Start Log Entry Sync");
        UUID startReplicationID = logReplicationSourceManager.startReplication();

        // Delay the SYNC_CANCEL, so we have guarantees that log entry sync has started
        Executors.newSingleThreadScheduledExecutor().schedule(() -> {
            System.out.println("****** Cancel Log Replication");
            logReplicationSourceManager.getLogReplicationFSM()
                    .input(new LogReplicationEvent(LogReplicationEvent.LogReplicationEventType.SYNC_CANCEL,
                            new LogReplicationEventMetadata(startReplicationID)));
        }, SYNC_CANCEL_DELAY, TimeUnit.MILLISECONDS);

        checkStateChange(logReplicationSourceManager.getLogReplicationFSM(), LogReplicationStateType.IN_LOG_ENTRY_SYNC,
                true);

        // Block until the data control receives SNAPSHOT_SYNC_DROP + 1 messages (as snapshot sync should
        // be re-scheduled as there has been no request)
        System.out.println("****** Wait until the wait condition is met");
        blockUntilExpectedValueReached.acquire();

        // Because the Data Control received our request, log replication should restarted and because there is
        // no data it should quickly go back to Log Entry Sync.
        checkStateChange(logReplicationSourceManager.getLogReplicationFSM(),
                LogReplicationStateType.IN_LOG_ENTRY_SYNC, true);

        // We should wait at least 600 ms from the moment the data control received the message
        // which is the retry_snapshot_timeout, before completing

        // The 4th snapshot sync re-schedule should be the last, as the third moved us out of the blocked state
        expectedRescheduleSnapshotSync = expectedRescheduleSnapshotSyncMessages;

        // Block until scheduler counter is updated, we expect it to be 0 as it should not be rescheduled, because
        // the data control re-initiated the log replication.
        System.out.println("****** Wait until the re-scheduler cancels its next task.");
        blockUntilExpectedValueReached.acquire();

        checkStateChange(logReplicationSourceManager.getLogReplicationFSM(),
                LogReplicationStateType.IN_LOG_ENTRY_SYNC, true);

    }


    /**
     * This test attempts to perform a snapshot sync, but the log is trimmed in the middle of the process.
     * We expect the state machine to capture this event and move to the REQUIRE_SNAPSHOT_SYNC where it will
     * wait until snapshot sync is re-triggered.
     */
    @Test
    public void testSnapshotSyncWithTrimmedExceptions() throws Exception {
        // Start Snapshot Sync (we'll bypass the SourceManager and trigger it on the FSM, as we want to control params
        // in the Snapshot Sync state so we can enforce a trim on the log.
        return;
    }

    /**
     * Test that we can initiate two independent Corfu Servers and write to each of them.
     * Verify data written is correct.
     *
     * @throws IOException
     */
    @Test
    public void testTwoIndependentCorfuServers() throws IOException {
        setupEnv();

        openStreams(srcCorfuTables, srcDataRuntime, NUM_STREAMS);
        openStreams(srcTestTables, srcTestRuntime, NUM_STREAMS);
        openStreams(dstCorfuTables, dstDataRuntime ,NUM_STREAMS);
        openStreams(dstTestTables, dstTestRuntime, NUM_STREAMS);

        // Generate data at sourceServer
        generateData(srcCorfuTables, srcDataForVerification, NUM_KEYS, NUM_KEYS);

        // Generate data at destinationServer
        generateData(dstCorfuTables, dstDataForVerification, NUM_KEYS, NUM_KEYS*2);

        verifyData(srcCorfuTables, srcDataForVerification);
        verifyData(srcTestTables, srcDataForVerification);

        verifyData(dstCorfuTables, dstDataForVerification);
        verifyData(dstTestTables, dstDataForVerification);
    }

    /**
     * Write to a corfu table and read SMREntries with streamview,
     * redirect the SMRentries to the second corfu server, and verify
     * the second corfu server contains the correct <key, value> pairs
     * @throws Exception
     */
    @Test
    public void testWriteSMREntries() throws Exception {
        // Setup Environment
        setupEnv();

        openStreams(srcCorfuTables, srcDataRuntime, NUM_STREAMS);
        generateData(srcCorfuTables, srcDataForVerification, NUM_KEYS, NUM_KEYS);
        verifyData(srcCorfuTables, srcDataForVerification);

        printTails("after writing to sourceServer");
        // Read streams as SMR entries
        StreamOptions options = StreamOptions.builder()
                .cacheEntries(false)
                .build();

        IStreamView srcSV = srcTestRuntime.getStreamsView().getUnsafe(CorfuRuntime.getStreamID("test0"), options);
        List<ILogData> dataList = srcSV.remaining();

        IStreamView dstSV = dstTestRuntime.getStreamsView().getUnsafe(CorfuRuntime.getStreamID("test0"), options);
        for (ILogData data : dataList) {
            OpaqueEntry opaqueEntry = OpaqueEntry.unpack(data);
            for (UUID uuid : opaqueEntry.getEntries().keySet()) {
                for (SMREntry entry : opaqueEntry.getEntries().get(uuid)) {
                    dstSV.append(entry);
                }
            }
        }

        printTails("after writing to dst");
        openStreams(dstCorfuTables, writerRuntime, NUM_STREAMS);
        verifyData(dstCorfuTables, srcDataForVerification);
    }

    @Test
    public void testSnapTransfer() throws IOException {
        // setup environment
        setupEnv();

        openStreams(srcCorfuTables, srcDataRuntime, NUM_STREAMS);
        generateData(srcCorfuTables, srcDataForVerification, NUM_KEYS, NUM_KEYS);
        verifyData(srcCorfuTables, srcDataForVerification);

        printTails("after writing to sourceServer");

        //read snapshot from srcServer and put msgs into Queue
        readMsgs(msgQ, srcDataForVerification.keySet(), readerRuntime);

        long dstEntries = msgQ.size()* srcDataForVerification.keySet().size();
        long dstPreTail = dstDataRuntime.getAddressSpaceView().getLogTail();

        //play messages at dst server
        writeMsgs(msgQ, srcDataForVerification.keySet(), writerRuntime);

        long diff = dstDataRuntime.getAddressSpaceView().getLogTail() - dstPreTail;
        assertThat(diff == dstEntries);
        printTails("after writing to destinationServer");

        //verify data with hashtable
        openStreams(dstCorfuTables, dstDataRuntime, NUM_STREAMS);
        verifyData(dstCorfuTables, srcDataForVerification);
        System.out.println("test done");
    }

    /* ********************** AUXILIARY METHODS ********************** */


    // startCrossTx indicates if we start with a transaction across Tables
    private void testSnapshotSyncCrossTables(Set<String> crossTableTransactions, boolean startCrossTx) throws Exception {
        // Setup two separate Corfu Servers: source (primary) and destination (standby)
        setupEnv();

        // Open streams in source Corfu
        int totalStreams = TOTAL_STREAM_COUNT; // test0, test1, test2 (open stream tables)
        openStreams(srcCorfuTables, srcDataRuntime, totalStreams);

        // Write data across to tables specified in crossTableTransactions in transaction
        if (startCrossTx) {
            generateTransactionsCrossTables(srcCorfuTables, crossTableTransactions, srcDataForVerification, NUM_KEYS, srcDataRuntime, 0);
        }

        // Write data to t0
        generateTransactionsCrossTables(srcCorfuTables, Collections.singleton(t0), srcDataForVerification, NUM_KEYS, srcDataRuntime, NUM_KEYS);

        // Write data to t1
        generateTransactionsCrossTables(srcCorfuTables, Collections.singleton(t1), srcDataForVerification, NUM_KEYS, srcDataRuntime, NUM_KEYS);

        // Write data to t2
        generateTransactionsCrossTables(srcCorfuTables, Collections.singleton(t2), srcDataForVerification, NUM_KEYS, srcDataRuntime, 0);

        // Write data across to tables specified in crossTableTransactions in transaction
        generateTransactionsCrossTables(srcCorfuTables, crossTableTransactions, srcDataForVerification, NUM_KEYS, srcDataRuntime, NUM_KEYS*2);

        // Verify data just written against in-memory copy
        verifyData(srcCorfuTables, srcDataForVerification);

        // Before initiating log replication, verify these tables have no actual data in the destination node.
        openStreams(dstCorfuTables, dstDataRuntime, totalStreams);
        System.out.println("****** Verify No Data in Destination Site");
        verifyNoData(dstCorfuTables);
    }

    void startTxAtSrc() {
        Set<String> crossTables = new HashSet<>();
        crossTables.add(t0);
        crossTables.add(t1);

        generateTransactionsCrossTables(srcCorfuTables, crossTables, srcDataForVerification,
                NUM_KEYS_NEW, srcDataRuntime, NUM_KEYS*WRITE_CYCLES);
    }

    void startTxDst() {

    }

    /**
     * It will start to continue pump data to src or dst according to the config.
     */
    void startTx() {
        ScheduledExecutorService scheduledExecutorService = Executors.newScheduledThreadPool(2);
        if (testConfig.writingSrc) {
            expectedAckMessages += NUM_KEYS_NEW;
            scheduledExecutorService.submit(this::startTxAtSrc);
        }
        if (testConfig.writingDst) {
            scheduledExecutorService.submit(this::startTxDst);
        }
    }

    private SourceManager startSnapshotSync(Set<String> tablesToReplicate) throws Exception {

        // Observe ACKs on SourceManager, to assess when snapshot sync is completed
        // We only expect one message, related to the snapshot sync complete
        expectedAckMessages = 1;
        testConfig.setWaitOn(WAIT.ON_ACK);
        SourceManager logReplicationSourceManager = setupSourceManagerAndObservedValues(tablesToReplicate,
                WAIT.ON_ACK);

        // Start Snapshot Sync
        System.out.println("****** Start Snapshot Sync");
        logReplicationSourceManager.startSnapshotSync();

        // Block until the snapshot sync completes == one ACK is received by the source manager
        System.out.println("****** Wait until snapshot sync completes and ACK is received");
        blockUntilExpectedValueReached.acquire();

        return logReplicationSourceManager;
    }

    /**
     * Start Log Entry Sync
     *
     * @param tablesToReplicate set of tables to replicate
     * @param waitCondition an enum indicating if we should wait for an ack. If false, we should wait for an error
     * @throws Exception
     */
    private LogReplicationFSM startLogEntrySync(Set<String> tablesToReplicate, WAIT waitCondition) throws Exception {

        SourceManager logReplicationSourceManager = setupSourceManagerAndObservedValues(tablesToReplicate,
                waitCondition);
        testConfig.setWaitOn(waitCondition);
        // Start Log Entry Sync
        System.out.println("****** Start Log Entry Sync with src tail " + srcDataRuntime.getAddressSpaceView().getLogTail()
                + " dst tail " + dstDataRuntime.getAddressSpaceView().getLogTail());
        logReplicationSourceManager.startReplication();

        startTx();

        for (int i = 0; i < PRINT_ROUND; i++) {
            sleep(SLEEP_TIME);
            System.out.println("****** Log Entry Sync with src tail " + srcDataRuntime.getAddressSpaceView().getLogTail()
                    + " dst tail " + dstDataRuntime.getAddressSpaceView().getLogTail());
        }

        // Block until the snapshot sync completes == one ACK is received by the source manager, or an error occurs
        System.out.println("****** Wait until the wait condition is met");
        blockUntilExpectedValueReached.acquire();
        System.out.println("****** Log Entry Sync Complete with src tail " + srcDataRuntime.getAddressSpaceView().getLogTail()
         + " dst tail " + dstDataRuntime.getAddressSpaceView().getLogTail());

        return logReplicationSourceManager.getLogReplicationFSM();
    }

    private void startLogEntrySync(Set<String> tablesToReplicate) throws Exception {
        startLogEntrySync(tablesToReplicate, WAIT.ON_ACK);
    }

    private SourceManager setupSourceManagerAndObservedValues(Set<String> tablesToReplicate,
                                                              WAIT waitCondition) throws InterruptedException {
        return setupSourceManagerAndObservedValues(tablesToReplicate, Arrays.asList(waitCondition), defaultDataControlConfig);
    }

    private SourceManager setupSourceManagerAndObservedValues(Set<String> tablesToReplicate,
                                                              List<WAIT> waitConditions) throws InterruptedException {
        return setupSourceManagerAndObservedValues(tablesToReplicate, waitConditions, defaultDataControlConfig);
    }

    private SourceManager setupSourceManagerAndObservedValues(Set<String> tablesToReplicate,
                                                              List<WAIT> waitConditions,
                                                              DefaultDataControlConfig dataControlConfig) throws InterruptedException {
        // Config
        LogReplicationConfig config = new LogReplicationConfig(tablesToReplicate, REMOTE_SITE_ID);

        // Data Control and Data Sender
        DefaultDataControl sourceDataControl = new DefaultDataControl(dataControlConfig);
        SourceForwardingDataSender sourceDataSender = new SourceForwardingDataSender(DESTINATION_ENDPOINT, config, testConfig.getDropMessageLevel());

        // Source Manager
        SourceManager logReplicationSourceManager = new SourceManager(srcTestRuntime, sourceDataSender, sourceDataControl, config);

        // Set Log Replication Source Manager so we can emulate the channel for data & control messages (required
        // for testing)
        sourceDataSender.setSourceManager(logReplicationSourceManager);
        sourceDataControl.setSourceManager(logReplicationSourceManager);

        // Add this class as observer of the value of interest for the wait condition
        for (WAIT waitCondition : waitConditions) {
            switch(waitCondition) {
                case ON_ACK:
                case ON_ACK_TS:
                    ackMessages = logReplicationSourceManager.getAckMessages();
                    ackMessages.addObserver(this);
                    break;
                case ON_ERROR:
                    errorsLogEntrySync = sourceDataSender.getErrors();
                    errorsLogEntrySync.addObserver(this);
                    break;
                case ON_DATA_CONTROL_CALL:
                    dataControlCalls = sourceDataControl.getControlCalls();
                    dataControlCalls.addObserver(this);
                    break;
                case ON_RESCHEDULE_SNAPSHOT_SYNC:
                    InRequireSnapshotSyncState inRequireSnapshotSyncState = (InRequireSnapshotSyncState)logReplicationSourceManager.getLogReplicationFSM()
                            .getStates().get(LogReplicationStateType.IN_REQUIRE_SNAPSHOT_SYNC);
                    rescheduleSnapshotSync = inRequireSnapshotSyncState.getRescheduleCount();
                    rescheduleSnapshotSync.addObserver(this);
                    break;
                default:
                    // Nothing
                    break;
            }
        }

        if (!waitConditions.contains(WAIT.NONE)) {
            // Acquire semaphore for the first time, so next time it blocks until the observed
            // value reaches the expected value.
            blockUntilExpectedValueReached.acquire();
        }

        return logReplicationSourceManager;
    }


    /**
     * Check that the FSM has changed state. If 'waitUntil' flag is set, we will wait until the state reaches
     * the expected 'finalState'
     */
    private void checkStateChange(LogReplicationFSM fsm, LogReplicationStateType finalState, boolean waitUntil) {
        // Due to the error, verify FSM has moved to the stopped state, as this kind of error should terminate
        // the state machine execution.
        while (fsm.getState().getType() != finalState && waitUntil) {
            // Wait until state changes
        }

        assertThat(fsm.getState().getType()).isEqualTo(finalState);
    }

    // Callback for observed values
    @Override
    public void update(Observable o, Object arg) {
        if (o == ackMessages) {
            verifyExpectedAckMessage((ObservableAckMsg)o);
        } else if (o == errorsLogEntrySync) {
            verifyExpectedValue(expectedErrors, errorsLogEntrySync.getValue());
        } else if (o == dataControlCalls) {
            verifyExpectedValue(expectedDataControlCalls, dataControlCalls.getValue());
        } else if (o == rescheduleSnapshotSync) {
            verifyExpectedValue(expectedRescheduleSnapshotSync, dataControlCalls.getValue());
        }
    }

    private void verifyExpectedValue(long expectedValue, long currentValue) {
        // If expected value, release semaphore / unblock the wait
        if (expectedValue == currentValue) {
            blockUntilExpectedValueReached.release();
        }
    }

    private void verifyExpectedAckMessage(ObservableAckMsg observableAckMsg) {
        // If expected a ackTs, release semaphore / unblock the wait
        LogReplicationEntry logReplicationEntry = LogReplicationEntry.deserialize(observableAckMsg.getDataMessage().getData());
        switch (testConfig.waitOn) {
            case ON_ACK:
                verifyExpectedValue(expectedAckMessages, ackMessages.getMsgCnt());
<<<<<<< HEAD
                break;
            case ON_ACK_TS:
                verifyExpectedValue(expectedAckTimestamp, logReplicationEntry.getMetadata().timestamp);
                long ts = writerMetaDataTable.get(LastLogProcessed.getVal());
                assertThat(ts >= logReplicationEntry.metadata.timestamp).isTrue();
                break;
        }
    }

    private void verifyPersistedSnapshotMetadata() {
        long lastSnapSync = readerMetaDataTable.get(LastSnapSync.getVal());

        long lastSnapStart = writerMetaDataTable.get(LastSnapStart.getVal());
        long lastSnapDone = writerMetaDataTable.get(LastSnapDone.getVal());

        System.out.println("\nlastSnapSync " + lastSnapSync + " lastSnapStart " + lastSnapStart + " lastSnapDone " + lastSnapDone);
        assertThat(lastSnapStart == lastSnapSync).isTrue();
        assertThat(lastSnapStart == lastSnapDone).isTrue();
    }

    private void verifyPersistedLogEntryMetadata() {
        long lastLogSync = readerMetaDataTable.get(LastLogSync.getVal());
        long lastLogProcessed = writerMetaDataTable.get(LastLogProcessed.getVal());

        System.out.println("\nlastLogSync " + lastLogSync + " lastLogProcessed " + lastLogProcessed + " expectedTimestamp " + expectedAckTimestamp);
        assertThat(lastLogProcessed == lastLogSync).isTrue();
        assertThat(expectedAckTimestamp == lastLogProcessed).isTrue();
    }

=======
            case ON_ACK_TS:
                verifyExpectedValue(expectedAckTimestamp, logReplicationEntry.getMetadata().timestamp);
        }
    }

>>>>>>> 672dd15f

    public enum WAIT {
        ON_ACK,
        ON_ACK_TS,
        ON_ERROR,
        ON_DATA_CONTROL_CALL,
        ON_RESCHEDULE_SNAPSHOT_SYNC,
        NONE
    }

    @Data
    public static class TestConfig {
        int dropMessageLevel = 0;
        boolean trim = false;
        boolean writingSrc = false;
        boolean writingDst = false;
        boolean deleteOP = false;
        WAIT waitOn = WAIT.ON_ACK;

        public TestConfig() {}

        public TestConfig clear() {
            dropMessageLevel = 0;
            trim = false;
            writingSrc = false;
            writingDst = false;
            deleteOP = false;
            return this;
        }
    }
}<|MERGE_RESOLUTION|>--- conflicted
+++ resolved
@@ -1293,7 +1293,6 @@
         switch (testConfig.waitOn) {
             case ON_ACK:
                 verifyExpectedValue(expectedAckMessages, ackMessages.getMsgCnt());
-<<<<<<< HEAD
                 break;
             case ON_ACK_TS:
                 verifyExpectedValue(expectedAckTimestamp, logReplicationEntry.getMetadata().timestamp);
@@ -1322,14 +1321,6 @@
         assertThat(lastLogProcessed == lastLogSync).isTrue();
         assertThat(expectedAckTimestamp == lastLogProcessed).isTrue();
     }
-
-=======
-            case ON_ACK_TS:
-                verifyExpectedValue(expectedAckTimestamp, logReplicationEntry.getMetadata().timestamp);
-        }
-    }
-
->>>>>>> 672dd15f
 
     public enum WAIT {
         ON_ACK,
