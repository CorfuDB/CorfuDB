package org.corfudb.infrastructure;

import com.google.protobuf.Message;
import lombok.extern.slf4j.Slf4j;
import org.corfudb.protocols.wireprotocol.Token;
import org.corfudb.protocols.wireprotocol.TxResolutionInfo;
import org.corfudb.runtime.CompactorMetadataTables;
import org.corfudb.runtime.CorfuCompactorManagement.CheckpointingStatus;
import org.corfudb.runtime.CorfuCompactorManagement.CheckpointingStatus.StatusType;
import org.corfudb.runtime.CorfuRuntime;
import org.corfudb.runtime.CorfuStoreMetadata;
import org.corfudb.runtime.DistributedCheckpointerHelper;
import org.corfudb.runtime.collections.CorfuStore;
import org.corfudb.runtime.collections.CorfuStoreEntry;
import org.corfudb.runtime.collections.TxnContext;
import org.corfudb.runtime.exceptions.AbortCause;
import org.corfudb.runtime.exceptions.TransactionAbortedException;
import org.corfudb.runtime.exceptions.unrecoverable.UnrecoverableCorfuInterruptedError;
import org.corfudb.runtime.proto.RpcCommon;
import org.corfudb.runtime.view.Layout;
import org.junit.Before;
import org.junit.Test;

import java.time.Duration;
import java.util.HashMap;
import java.util.Map;
import java.util.UUID;
import java.util.concurrent.CompletableFuture;

import static org.corfudb.runtime.view.TableRegistry.CORFU_SYSTEM_NAMESPACE;
<<<<<<< HEAD
import static org.mockito.ArgumentMatchers.any;
import static org.mockito.ArgumentMatchers.anyLong;
=======
import static org.mockito.Matchers.any;
import static org.mockito.Mockito.after;
import static org.mockito.Matchers.anyLong;
>>>>>>> 4b69c442
import static org.mockito.Mockito.atLeastOnce;
import static org.mockito.Mockito.doNothing;
import static org.mockito.Mockito.doReturn;
import static org.mockito.Mockito.mock;
import static org.mockito.Mockito.spy;
import static org.mockito.Mockito.timeout;
import static org.mockito.Mockito.when;
import static org.mockito.Mockito.verify;

@Slf4j
public class CompactorServiceUnitTest {
    private final ServerContext serverContext = mock(ServerContext.class);
    private final CorfuRuntime corfuRuntime = mock(CorfuRuntime.class);
    private final InvokeCheckpointingJvm invokeCheckpointingJvm = mock(InvokeCheckpointingJvm.class);
    private final CorfuStore corfuStore = mock(CorfuStore.class);
    private final TxnContext txn = mock(TxnContext.class);
    private CompactorService compactorServiceSpy;
    private final CorfuStoreEntry<? extends Message, ? extends Message, ? extends Message> corfuStoreCompactionManagerEntry =
            (CorfuStoreEntry<? extends Message, ? extends Message, ? extends Message>) mock(CorfuStoreEntry.class);
    private final CorfuStoreEntry<? extends Message, ? extends Message, ? extends Message> corfuStoreCompactionControlsEntry =
            (CorfuStoreEntry<? extends Message, ? extends Message, ? extends Message>) mock(CorfuStoreEntry.class);
    private final DynamicTriggerPolicy dynamicTriggerPolicy = mock(DynamicTriggerPolicy.class);
    private final CompactorLeaderServices leaderServices = mock(CompactorLeaderServices.class);

    private static final int SCHEDULER_INTERVAL = 1;
    private static final String NODE_ENDPOINT = "NodeEndpoint";
    private static final Duration TIMEOUT = Duration.ofSeconds(8);
    private static final String NODE_0 = "0";

    @Before
    public void setup() throws Exception {

        CorfuRuntime.CorfuRuntimeParameters mockParams = mock(CorfuRuntime.CorfuRuntimeParameters.class);
        when(corfuRuntime.getParameters()).thenReturn(mockParams);
        when(mockParams.getCheckpointTriggerFreqMillis()).thenReturn(1L);

        Map<String, Object> map = new HashMap<>();
        map.put("<port>", "port");
        when(serverContext.getManagementRuntimeParameters()).thenReturn(mockParams);
        when(serverContext.getLocalEndpoint()).thenReturn(NODE_ENDPOINT);
        when(serverContext.getServerConfig()).thenReturn(map);


        when(corfuStore.txn(CORFU_SYSTEM_NAMESPACE)).thenReturn(txn);
        when(txn.getRecord(CompactorMetadataTables.COMPACTION_MANAGER_TABLE_NAME, CompactorMetadataTables.COMPACTION_MANAGER_KEY)).thenReturn(corfuStoreCompactionManagerEntry);
        when(txn.getRecord(CompactorMetadataTables.COMPACTION_CONTROLS_TABLE, CompactorMetadataTables.DISABLE_COMPACTION)).thenReturn(corfuStoreCompactionControlsEntry);
        doNothing().when(txn).putRecord(any(), any(), any(), any());
        when(txn.commit()).thenReturn(CorfuStoreMetadata.Timestamp.getDefaultInstance());

        compactorServiceSpy = spy(new CompactorService(serverContext,
                Duration.ofSeconds(SCHEDULER_INTERVAL), invokeCheckpointingJvm, dynamicTriggerPolicy));
        doReturn(corfuRuntime).when(compactorServiceSpy).getNewCorfuRuntime();
        doReturn(leaderServices).when(compactorServiceSpy).getCompactorLeaderServices();
        doReturn(corfuStore).when(compactorServiceSpy).getCorfuStore();
        //Compaction enabled
        when((RpcCommon.TokenMsg) corfuStoreCompactionControlsEntry.getPayload()).thenReturn(null);
    }

    @Test
    public void runOrchestratorNonLeaderTest() {
        Layout mockLayout = mock(Layout.class);
        when(corfuRuntime.invalidateLayout()).thenReturn(CompletableFuture.completedFuture(mockLayout));
        //isLeader becomes false
        when(mockLayout.getPrimarySequencer()).thenReturn(NODE_ENDPOINT + NODE_0);

        when((CheckpointingStatus) corfuStoreCompactionManagerEntry.getPayload())
                .thenReturn(CheckpointingStatus.newBuilder().setStatus(StatusType.FAILED).build())
                .thenReturn(CheckpointingStatus.newBuilder().setStatus(StatusType.STARTED).build());
        when(invokeCheckpointingJvm.isRunning()).thenReturn(false).thenReturn(true);
        when(invokeCheckpointingJvm.isInvoked()).thenReturn(false).thenReturn(true);

        compactorServiceSpy.start(Duration.ofSeconds(SCHEDULER_INTERVAL));

        verify(invokeCheckpointingJvm, timeout(TIMEOUT.toMillis())).shutdown();
        verify(invokeCheckpointingJvm, timeout(TIMEOUT.toMillis())).invokeCheckpointing();
    }

    @Test
    public void runOrchestratorNonLeaderOnExceptionTest() throws Exception {
        Layout mockLayout = mock(Layout.class);
        when(corfuRuntime.invalidateLayout()).thenReturn(CompletableFuture.completedFuture(mockLayout));
        //isLeader becomes false
        when(mockLayout.getPrimarySequencer()).thenReturn(NODE_ENDPOINT + NODE_0);

        when(compactorServiceSpy.getCompactorLeaderServices())
                .thenThrow(new Exception("CompactorLeaderServices not initialized")).thenReturn(leaderServices);
        when((CheckpointingStatus) corfuStoreCompactionManagerEntry.getPayload())
                .thenReturn(CheckpointingStatus.newBuilder().setStatus(StatusType.FAILED).build())
                .thenReturn(CheckpointingStatus.newBuilder().setStatus(StatusType.STARTED).build());
        when(invokeCheckpointingJvm.isRunning()).thenReturn(false).thenReturn(true);
        when(invokeCheckpointingJvm.isInvoked()).thenReturn(false).thenReturn(true);

        compactorServiceSpy.start(Duration.ofSeconds(SCHEDULER_INTERVAL));

        verify(invokeCheckpointingJvm, timeout(TIMEOUT.toMillis())).shutdown();
        verify(invokeCheckpointingJvm, timeout(TIMEOUT.toMillis())).invokeCheckpointing();
    }

    @Test
    public void runOrchestratorLeaderTest() throws Exception {
        Layout mockLayout = mock(Layout.class);
        when(corfuRuntime.invalidateLayout()).thenReturn(CompletableFuture.completedFuture(mockLayout));
        //isLeader becomes true
        when(mockLayout.getPrimarySequencer()).thenReturn(NODE_ENDPOINT)
                .thenReturn(NODE_ENDPOINT)
                .thenReturn(NODE_ENDPOINT + NODE_0);

        when((CheckpointingStatus) corfuStoreCompactionManagerEntry.getPayload())
                .thenReturn(CheckpointingStatus.newBuilder().setStatus(StatusType.FAILED).build())
                .thenReturn(CheckpointingStatus.newBuilder().setStatus(StatusType.STARTED).build());
<<<<<<< HEAD
        when(dynamicTriggerPolicy.shouldTrigger(anyLong(), any(CorfuStore.class))).thenReturn(true).thenReturn(false);
=======
        when(dynamicTriggerPolicy.shouldTrigger(anyLong(), any(CorfuStore.class), any(DistributedCheckpointerHelper.class))).thenReturn(true).thenReturn(false);
>>>>>>> 4b69c442
        doNothing().when(leaderServices).validateLiveness();
        doReturn(CompactorLeaderServices.LeaderInitStatus.SUCCESS).when(leaderServices).initCompactionCycle();
        when(invokeCheckpointingJvm.isRunning()).thenReturn(false).thenReturn(true);
        when(invokeCheckpointingJvm.isInvoked()).thenReturn(false).thenReturn(true);

        compactorServiceSpy.start(Duration.ofSeconds(SCHEDULER_INTERVAL));

        verify(leaderServices, timeout(TIMEOUT.toMillis())).validateLiveness();
        verify(leaderServices, timeout(TIMEOUT.toMillis())).initCompactionCycle();
        verify(invokeCheckpointingJvm, timeout(TIMEOUT.toMillis())).shutdown();
    }

    @Test
    public void failOnAcquireManagerStatusTest() throws Exception {
        Layout mockLayout = mock(Layout.class);
        when(corfuRuntime.invalidateLayout()).thenReturn(CompletableFuture.completedFuture(mockLayout));
        when(mockLayout.getPrimarySequencer()).thenReturn(NODE_ENDPOINT);

        when((CheckpointingStatus) corfuStoreCompactionManagerEntry.getPayload())
                .thenReturn(null);
        when(txn.commit()).thenThrow(new TransactionAbortedException(
                        new TxResolutionInfo(UUID.randomUUID(), new Token(0, 0)),
                        AbortCause.CONFLICT, new Throwable(), null));
<<<<<<< HEAD
        when(dynamicTriggerPolicy.shouldTrigger(anyLong(), any(CorfuStore.class))).thenReturn(true);
=======
        when(dynamicTriggerPolicy.shouldTrigger(anyLong(), any(CorfuStore.class), any(DistributedCheckpointerHelper.class))).thenReturn(true);
>>>>>>> 4b69c442
        doReturn(CompactorLeaderServices.LeaderInitStatus.SUCCESS).when(leaderServices).initCompactionCycle();

        compactorServiceSpy.start(Duration.ofSeconds(SCHEDULER_INTERVAL));

        verify(leaderServices, after((int) TIMEOUT.toMillis()).never()).initCompactionCycle();
    }

    @Test
    public void runOrchestratorSchedulerTest() throws Exception {
        Layout mockLayout = mock(Layout.class);
        CompletableFuture invalidateLayoutFuture = mock(CompletableFuture.class);
        when(corfuRuntime.invalidateLayout()).thenReturn(invalidateLayoutFuture);
        when(invalidateLayoutFuture.join())
                .thenThrow(new UnrecoverableCorfuInterruptedError(new InterruptedException()))
                .thenReturn(mockLayout);
        when(mockLayout.getPrimarySequencer()).thenReturn(NODE_ENDPOINT);

        when((CheckpointingStatus) corfuStoreCompactionManagerEntry.getPayload())
                .thenReturn(CheckpointingStatus.newBuilder().setStatus(StatusType.FAILED).build())
                .thenReturn(CheckpointingStatus.newBuilder().setStatus(StatusType.STARTED).build());
<<<<<<< HEAD
        when(dynamicTriggerPolicy.shouldTrigger(anyLong(), any(CorfuStore.class))).thenReturn(true).thenReturn(false);
=======
        when(dynamicTriggerPolicy.shouldTrigger(anyLong(), any(CorfuStore.class), any(DistributedCheckpointerHelper.class))).thenReturn(true).thenReturn(false);
>>>>>>> 4b69c442
        doNothing().when(leaderServices).validateLiveness();
        doReturn(CompactorLeaderServices.LeaderInitStatus.SUCCESS).when(leaderServices).initCompactionCycle();
        when(invokeCheckpointingJvm.isRunning())
                .thenReturn(false).thenReturn(true);
        when(invokeCheckpointingJvm.isInvoked()).thenReturn(false).thenReturn(true);

        compactorServiceSpy.start(Duration.ofSeconds(SCHEDULER_INTERVAL));

        verify(leaderServices, timeout(TIMEOUT.toMillis())).initCompactionCycle();
        verify(invokeCheckpointingJvm, timeout(TIMEOUT.toMillis())).shutdown();
    }

    @Test
    public void disableCompactionAfterStartedTest() {
        Layout mockLayout = mock(Layout.class);
        when(corfuRuntime.invalidateLayout()).thenReturn(CompletableFuture.completedFuture(mockLayout));
        //isLeader becomes true
        when(mockLayout.getPrimarySequencer()).thenReturn(NODE_ENDPOINT);

        //Disable compaction
        when((RpcCommon.TokenMsg) corfuStoreCompactionControlsEntry.getPayload())
                .thenReturn(RpcCommon.TokenMsg.getDefaultInstance());
        when((CheckpointingStatus) corfuStoreCompactionManagerEntry.getPayload())
                .thenReturn(CheckpointingStatus.newBuilder().setStatus(StatusType.STARTED).build());
        when(invokeCheckpointingJvm.isRunning()).thenReturn(false).thenReturn(true);
        when(invokeCheckpointingJvm.isInvoked()).thenReturn(false).thenReturn(true);

        compactorServiceSpy.start(Duration.ofSeconds(SCHEDULER_INTERVAL));

        verify(leaderServices, after((int) TIMEOUT.toMillis()).never()).validateLiveness();
        verify(leaderServices, after((int) TIMEOUT.toMillis()).never()).initCompactionCycle();
        verify(leaderServices, atLeastOnce()).finishCompactionCycle();
    }
}<|MERGE_RESOLUTION|>--- conflicted
+++ resolved
@@ -28,14 +28,9 @@
 import java.util.concurrent.CompletableFuture;
 
 import static org.corfudb.runtime.view.TableRegistry.CORFU_SYSTEM_NAMESPACE;
-<<<<<<< HEAD
 import static org.mockito.ArgumentMatchers.any;
 import static org.mockito.ArgumentMatchers.anyLong;
-=======
-import static org.mockito.Matchers.any;
 import static org.mockito.Mockito.after;
-import static org.mockito.Matchers.anyLong;
->>>>>>> 4b69c442
 import static org.mockito.Mockito.atLeastOnce;
 import static org.mockito.Mockito.doNothing;
 import static org.mockito.Mockito.doReturn;
@@ -146,11 +141,7 @@
         when((CheckpointingStatus) corfuStoreCompactionManagerEntry.getPayload())
                 .thenReturn(CheckpointingStatus.newBuilder().setStatus(StatusType.FAILED).build())
                 .thenReturn(CheckpointingStatus.newBuilder().setStatus(StatusType.STARTED).build());
-<<<<<<< HEAD
-        when(dynamicTriggerPolicy.shouldTrigger(anyLong(), any(CorfuStore.class))).thenReturn(true).thenReturn(false);
-=======
         when(dynamicTriggerPolicy.shouldTrigger(anyLong(), any(CorfuStore.class), any(DistributedCheckpointerHelper.class))).thenReturn(true).thenReturn(false);
->>>>>>> 4b69c442
         doNothing().when(leaderServices).validateLiveness();
         doReturn(CompactorLeaderServices.LeaderInitStatus.SUCCESS).when(leaderServices).initCompactionCycle();
         when(invokeCheckpointingJvm.isRunning()).thenReturn(false).thenReturn(true);
@@ -174,11 +165,7 @@
         when(txn.commit()).thenThrow(new TransactionAbortedException(
                         new TxResolutionInfo(UUID.randomUUID(), new Token(0, 0)),
                         AbortCause.CONFLICT, new Throwable(), null));
-<<<<<<< HEAD
-        when(dynamicTriggerPolicy.shouldTrigger(anyLong(), any(CorfuStore.class))).thenReturn(true);
-=======
         when(dynamicTriggerPolicy.shouldTrigger(anyLong(), any(CorfuStore.class), any(DistributedCheckpointerHelper.class))).thenReturn(true);
->>>>>>> 4b69c442
         doReturn(CompactorLeaderServices.LeaderInitStatus.SUCCESS).when(leaderServices).initCompactionCycle();
 
         compactorServiceSpy.start(Duration.ofSeconds(SCHEDULER_INTERVAL));
@@ -199,11 +186,7 @@
         when((CheckpointingStatus) corfuStoreCompactionManagerEntry.getPayload())
                 .thenReturn(CheckpointingStatus.newBuilder().setStatus(StatusType.FAILED).build())
                 .thenReturn(CheckpointingStatus.newBuilder().setStatus(StatusType.STARTED).build());
-<<<<<<< HEAD
-        when(dynamicTriggerPolicy.shouldTrigger(anyLong(), any(CorfuStore.class))).thenReturn(true).thenReturn(false);
-=======
         when(dynamicTriggerPolicy.shouldTrigger(anyLong(), any(CorfuStore.class), any(DistributedCheckpointerHelper.class))).thenReturn(true).thenReturn(false);
->>>>>>> 4b69c442
         doNothing().when(leaderServices).validateLiveness();
         doReturn(CompactorLeaderServices.LeaderInitStatus.SUCCESS).when(leaderServices).initCompactionCycle();
         when(invokeCheckpointingJvm.isRunning())
