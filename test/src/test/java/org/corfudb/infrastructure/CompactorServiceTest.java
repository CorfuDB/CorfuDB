package org.corfudb.infrastructure;

import com.google.protobuf.Message;
import lombok.extern.slf4j.Slf4j;
import org.corfudb.runtime.CheckpointerBuilder;
import org.corfudb.runtime.CorfuRuntime;
import org.corfudb.runtime.CompactorMetadataTables;
import org.corfudb.runtime.DistributedCheckpointer;
import org.corfudb.runtime.ServerTriggeredCheckpointer;
import org.corfudb.runtime.CorfuCompactorManagement.ActiveCPStreamMsg;
import org.corfudb.runtime.CorfuCompactorManagement.StringKey;
import org.corfudb.runtime.CorfuCompactorManagement.CheckpointingStatus;
import org.corfudb.runtime.CorfuCompactorManagement.CheckpointingStatus.StatusType;
import org.corfudb.runtime.CorfuStoreMetadata.TableName;
import org.corfudb.runtime.collections.CorfuStore;
import org.corfudb.runtime.collections.Table;
import org.corfudb.runtime.collections.TableOptions;
import org.corfudb.runtime.collections.TxnContext;
import org.corfudb.runtime.exceptions.QuotaExceededException;
import org.corfudb.runtime.proto.RpcCommon;
import org.corfudb.runtime.proto.service.CorfuMessage;
import org.corfudb.runtime.view.AbstractViewTest;
import org.corfudb.runtime.view.Layout;
import org.junit.Test;

import java.nio.charset.StandardCharsets;
import java.time.Duration;
import java.util.ArrayList;
import java.util.HashMap;
import java.util.List;
import java.util.Map;
import java.util.Optional;
import java.util.Random;
import java.util.concurrent.TimeUnit;

import static org.corfudb.runtime.view.TableRegistry.CORFU_SYSTEM_NAMESPACE;
import static org.junit.jupiter.api.Assertions.assertThrows;
import static org.junit.jupiter.api.Assertions.fail;
import static org.mockito.ArgumentMatchers.any;
import static org.mockito.ArgumentMatchers.anyLong;
import static org.mockito.Mockito.atLeastOnce;
import static org.mockito.Mockito.doAnswer;
import static org.mockito.Mockito.doNothing;
import static org.mockito.Mockito.doReturn;
import static org.mockito.Mockito.mock;
import static org.mockito.Mockito.spy;
import static org.mockito.Mockito.when;
import static org.mockito.Mockito.verify;

@Slf4j
public class CompactorServiceTest extends AbstractViewTest {

    ServerContext sc0;
    ServerContext sc1;
    ServerContext sc2;

    private static final Duration LIVENESS_TIMEOUT = Duration.ofMillis(5000);
    private static final int WAIT_TO_KILL = 3000;
    private static final int WAIT_TO_TIMEOUT = 30000;
    private static final int COMPACTOR_SERVICE_INTERVAL = 1000;

    private static final String CACHE_SIZE_HEAP_RATIO = "0.0";
    private static final String CLIENT_NAME_PREFIX = "Client";
    private static final String OPEN_TABLES_EXCEPTION_MSG = "Exception while opening tables";
    private static final String SLEEP_INTERRUPTED_EXCEPTION_MSG = "Sleep interrupted";

    private CorfuRuntime runtime0 = null;
    private CorfuRuntime runtime1 = null;
    private CorfuRuntime runtime2 = null;
    private CorfuRuntime cpRuntime0 = null;
    private CorfuRuntime cpRuntime1 = null;
    private CorfuRuntime cpRuntime2 = null;

    private DistributedCheckpointer distributedCheckpointer0;
    private DistributedCheckpointer distributedCheckpointer1;
    private DistributedCheckpointer distributedCheckpointer2;

    private CorfuStore corfuStore = null;

    private final Map<String, Table<StringKey, StringKey, Message>> openedStreams = new HashMap<>();

    private static final String STREAM_NAME_PREFIX = "StreamName";
    private static final String STREAM_KEY_PREFIX = "StreamKey";
    private static final long CHECKPOINT_TRIGGER_FREQ_MS = TimeUnit.MINUTES.toMillis(5);
    private static final int ITEM_SIZE = 10000;

    private static final Double logSizeLimitPercentageFull = 100.0;
    private static final Double logSizeLimitPercentageLow = 0.0002;

    private final InvokeCheckpointingJvm mockInvokeJvm0 = mock(InvokeCheckpointingJvm.class);
    private final InvokeCheckpointingJvm mockInvokeJvm1 = mock(InvokeCheckpointingJvm.class);
    private final InvokeCheckpointingJvm mockInvokeJvm2 = mock(InvokeCheckpointingJvm.class);
    private final DynamicTriggerPolicy dynamicTriggerPolicy0 = mock(DynamicTriggerPolicy.class);

    /**
     * Generates and bootstraps a 3 node cluster in disk mode.
     * Shuts down the management servers of the 3 nodes.
     *
     * @return The generated layout.
     */
    private Layout setup3NodeCluster(Double logSizeLimitPercentage) {
        sc0 = spy(new ServerContextBuilder()
                .setSingle(false)
                .setServerRouter(new TestServerRouter(SERVERS.PORT_0))
                .setPort(SERVERS.PORT_0)
                .setMemory(false)
                .setCacheSizeHeapRatio(CACHE_SIZE_HEAP_RATIO)
                .setLogPath(com.google.common.io.Files.createTempDir().getAbsolutePath())
                .setLogSizeLimitPercentage(Double.toString(logSizeLimitPercentage))
                .build());
        sc1 = spy(new ServerContextBuilder()
                .setSingle(false)
                .setServerRouter(new TestServerRouter(SERVERS.PORT_1))
                .setPort(SERVERS.PORT_1)
                .setMemory(false)
                .setCacheSizeHeapRatio(CACHE_SIZE_HEAP_RATIO)
                .setLogPath(com.google.common.io.Files.createTempDir().getAbsolutePath())
                .setLogSizeLimitPercentage(Double.toString(logSizeLimitPercentage))
                .build());
        sc2 = spy(new ServerContextBuilder()
                .setSingle(false)
                .setServerRouter(new TestServerRouter(SERVERS.PORT_2))
                .setPort(SERVERS.PORT_2)
                .setMemory(false)
                .setCacheSizeHeapRatio(CACHE_SIZE_HEAP_RATIO)
                .setLogPath(com.google.common.io.Files.createTempDir().getAbsolutePath())
                .setLogSizeLimitPercentage(Double.toString(logSizeLimitPercentage))
                .build());

        addServer(SERVERS.PORT_0, sc0);
        addServer(SERVERS.PORT_1, sc1);
        addServer(SERVERS.PORT_2, sc2);
        Layout l = new TestLayoutBuilder()
                .setEpoch(0L)
                .addLayoutServer(SERVERS.PORT_0)
                .addLayoutServer(SERVERS.PORT_1)
                .addLayoutServer(SERVERS.PORT_2)
                .addSequencer(SERVERS.PORT_0)
                .addSequencer(SERVERS.PORT_1)
                .addSequencer(SERVERS.PORT_2)
                .buildSegment()
                .setReplicationMode(Layout.ReplicationMode.CHAIN_REPLICATION)
                .buildStripe()
                .addLogUnit(SERVERS.PORT_0)
                .addLogUnit(SERVERS.PORT_1)
                .addLogUnit(SERVERS.PORT_2)
                .addToSegment()
                .addToLayout()
                .build();

        bootstrapAllServers(l);
        return l;
    }

    public void testSetup(Double logSizeLimitPercentage) {
        Layout layout = setup3NodeCluster(logSizeLimitPercentage);
        runtime0 = getRuntime(layout).connect();
        runtime1 = getRuntime(layout).connect();
        runtime2 = getRuntime(layout).connect();
        runtime0.getParameters().setPriorityLevel(CorfuMessage.PriorityLevel.HIGH);
        runtime0.getParameters().setClientName(CLIENT_NAME_PREFIX + "0");
        runtime1.getParameters().setClientName(CLIENT_NAME_PREFIX + "1");
        runtime2.getParameters().setClientName(CLIENT_NAME_PREFIX + "2");
        runtime0.getParameters().setCheckpointTriggerFreqMillis(CHECKPOINT_TRIGGER_FREQ_MS);
        runtime1.getParameters().setCheckpointTriggerFreqMillis(CHECKPOINT_TRIGGER_FREQ_MS);
        runtime2.getParameters().setCheckpointTriggerFreqMillis(CHECKPOINT_TRIGGER_FREQ_MS);

        cpRuntime0 = getRuntime(layout).connect();
        cpRuntime1 = getRuntime(layout).connect();
        cpRuntime2 = getRuntime(layout).connect();
        cpRuntime0.getParameters().setClientName(CLIENT_NAME_PREFIX + "_cp0");
        cpRuntime1.getParameters().setClientName(CLIENT_NAME_PREFIX + "_cp1");
        cpRuntime2.getParameters().setClientName(CLIENT_NAME_PREFIX + "_cp2");

        corfuStore = new CorfuStore(runtime0);

        setupMocks();
    }

    private void setupMocks() {
        CompactorMetadataTables compactorMetadataTables = null;
        try {
            compactorMetadataTables = new CompactorMetadataTables(corfuStore);
        } catch (Exception e) {
            log.warn("Caught exception while opening MetadataTables: ", e);
        }

        doReturn(runtime0.getParameters()).when(sc0).getManagementRuntimeParameters();
        doReturn(runtime1.getParameters()).when(sc1).getManagementRuntimeParameters();
        doReturn(runtime2.getParameters()).when(sc2).getManagementRuntimeParameters();

        distributedCheckpointer0 = new ServerTriggeredCheckpointer(CheckpointerBuilder.builder()
                .corfuRuntime(runtime0).cpRuntime(Optional.of(cpRuntime0)).persistedCacheRoot(Optional.empty())
                .isClient(false).build(), corfuStore, compactorMetadataTables);
        distributedCheckpointer1 = new ServerTriggeredCheckpointer(CheckpointerBuilder.builder()
                .corfuRuntime(runtime1).cpRuntime(Optional.of(cpRuntime1)).persistedCacheRoot(Optional.empty())
                .isClient(false).build(), corfuStore, compactorMetadataTables);
        distributedCheckpointer2 = new ServerTriggeredCheckpointer(CheckpointerBuilder.builder()
                .corfuRuntime(runtime2).cpRuntime(Optional.of(cpRuntime2)).persistedCacheRoot(Optional.empty())
                .isClient(false).build(), corfuStore, compactorMetadataTables);

        doAnswer(invocation -> {
            distributedCheckpointer0.checkpointTables();
            return null;
        }).when(mockInvokeJvm0).invokeCheckpointing();
        when(mockInvokeJvm0.isInvoked()).thenReturn(false).thenReturn(true);

        doAnswer(invocation -> {
            distributedCheckpointer1.checkpointTables();
            return null;
        }).when(mockInvokeJvm1).invokeCheckpointing();
        when(mockInvokeJvm1.isInvoked()).thenReturn(false).thenReturn(true);

        doAnswer(invocation -> {
            distributedCheckpointer2.checkpointTables();
            return null;
        }).when(mockInvokeJvm2).invokeCheckpointing();
        when(mockInvokeJvm2.isInvoked()).thenReturn(false).thenReturn(true);
    }

    private Table<StringKey, CheckpointingStatus, Message> openCompactionManagerTable(CorfuStore corfuStore) {
        try {
            return corfuStore.openTable(CORFU_SYSTEM_NAMESPACE,
                    CompactorMetadataTables.COMPACTION_MANAGER_TABLE_NAME,
                    StringKey.class,
                    CheckpointingStatus.class,
                    null,
                    TableOptions.fromProtoSchema(CheckpointingStatus.class));
        } catch (Exception e) {
            log.error(OPEN_TABLES_EXCEPTION_MSG, e);
            return null;
        }
    }

    private Table<TableName, CheckpointingStatus, Message> openCheckpointStatusTable() {
        try {
            return corfuStore.openTable(CORFU_SYSTEM_NAMESPACE,
                    CompactorMetadataTables.CHECKPOINT_STATUS_TABLE_NAME,
                    TableName.class,
                    CheckpointingStatus.class,
                    null,
                    TableOptions.fromProtoSchema(CheckpointingStatus.class));
        } catch (Exception e) {
            log.error(OPEN_TABLES_EXCEPTION_MSG, e);
            return null;
        }
    }

    private Table<TableName, ActiveCPStreamMsg, Message> openActiveCheckpointsTable() {
        try {
            return corfuStore.openTable(CORFU_SYSTEM_NAMESPACE,
                    CompactorMetadataTables.ACTIVE_CHECKPOINTS_TABLE_NAME,
                    TableName.class,
                    ActiveCPStreamMsg.class,
                    null,
                    TableOptions.fromProtoSchema(ActiveCPStreamMsg.class));
        } catch (Exception e) {
            log.error(OPEN_TABLES_EXCEPTION_MSG, e);
            return null;
        }
    }

    private Table<StringKey, RpcCommon.TokenMsg, Message> openCompactionControlsTable() {
        try {
            return corfuStore.openTable(CORFU_SYSTEM_NAMESPACE,
                    CompactorMetadataTables.COMPACTION_CONTROLS_TABLE,
                    StringKey.class,
                    RpcCommon.TokenMsg.class,
                    null,
                    TableOptions.fromProtoSchema(RpcCommon.TokenMsg.class));
        } catch (Exception e) {
            log.error(OPEN_TABLES_EXCEPTION_MSG, e);
            return null;
        }
    }

    private boolean verifyManagerStatus(StatusType targetStatus) {
        openCompactionManagerTable(corfuStore);
        try (TxnContext txn = corfuStore.txn(CORFU_SYSTEM_NAMESPACE)) {
            CheckpointingStatus managerStatus = (CheckpointingStatus) txn.getRecord(
                    CompactorMetadataTables.COMPACTION_MANAGER_TABLE_NAME,
                    CompactorMetadataTables.COMPACTION_MANAGER_KEY).getPayload();
            log.info("ManagerStatus: " + (managerStatus == null ? "null" : managerStatus.toString()));
            if (managerStatus == null) {
                return targetStatus == null;
            }
            if (managerStatus.getStatus() == targetStatus) {
                return true;
            }
        }
        return false;
    }

    private boolean verifyCheckpointStatusTable(StatusType targetStatus, int maxFailedTables) {
        Table<TableName, CheckpointingStatus, Message> cpStatusTable = openCheckpointStatusTable();
        int failed = 0;
        try (TxnContext txn = corfuStore.txn(CORFU_SYSTEM_NAMESPACE)) {
            List<TableName> tableNames = new ArrayList<>(txn.keySet(cpStatusTable));
            for (TableName table : tableNames) {
                CheckpointingStatus cpStatus = (CheckpointingStatus) txn.getRecord(
                        CompactorMetadataTables.CHECKPOINT_STATUS_TABLE_NAME, table).getPayload();
                log.info("{} : {} clientId: {}", table.getTableName(), cpStatus.getStatus(), cpStatus.getClientName());
                if (cpStatus.getStatus() != targetStatus) {
                    failed++;
                }
            }
            return failed <= maxFailedTables;
        }
    }

    private long verifyCompactionControlsTable(StringKey targetRecord) {
        openCompactionControlsTable();
        RpcCommon.TokenMsg token;
        try (TxnContext txn = corfuStore.txn(CORFU_SYSTEM_NAMESPACE)) {
            token = (RpcCommon.TokenMsg) txn.getRecord(CompactorMetadataTables.COMPACTION_CONTROLS_TABLE, targetRecord).getPayload();
            txn.commit();
        }
        log.info("VerifyCheckpointTable Token: {}", token == null ? "null" : token.toString());

        return token != null ? token.getSequence() : 0;
    }

    private boolean pollForFinishCheckpointing() {
        try (TxnContext txn = corfuStore.txn(CORFU_SYSTEM_NAMESPACE)) {
            CheckpointingStatus managerStatus = (CheckpointingStatus) txn.getRecord(
                    CompactorMetadataTables.COMPACTION_MANAGER_TABLE_NAME,
                    CompactorMetadataTables.COMPACTION_MANAGER_KEY).getPayload();
            txn.commit();
            if (managerStatus != null && (managerStatus.getStatus() == StatusType.COMPLETED
                    || managerStatus.getStatus() == StatusType.FAILED)) {
                log.info("done pollForFinishCp: {}", managerStatus.getStatus());
                return true;
            }
        }
        return false;
    }

    private Table<StringKey, StringKey, Message> openStream(String streamName) {
        try {
            Table<StringKey, StringKey, Message> table = corfuStore.openTable(CORFU_SYSTEM_NAMESPACE,
                    streamName,
                    StringKey.class,
                    StringKey.class,
                    null,
                    TableOptions.fromProtoSchema(StringKey.class));
            openedStreams.put(streamName, table);
            return table;
        } catch (Exception e) {
            log.error(OPEN_TABLES_EXCEPTION_MSG, e);
        }
        return null;
    }

    private void exhaustQuota(String streamName) throws QuotaExceededException {
        CorfuStore localCorfuStore = new CorfuStore(runtime2);
        int offset = 0;

        while (true) {
            try (TxnContext txn = localCorfuStore.txn(CORFU_SYSTEM_NAMESPACE)) {
                byte[] array = new byte[ITEM_SIZE];
                new Random().nextBytes(array);
                txn.putRecord(openedStreams.get(streamName),
                        StringKey.newBuilder().setKey(STREAM_KEY_PREFIX + offset).build(),
                        StringKey.newBuilder().setKey(new String(array, StandardCharsets.UTF_16)).build(),
                        null);
                txn.commit();
                offset++;
            } catch (RuntimeException ex) {
                if (ex.getCause() instanceof QuotaExceededException) {
                    // Quota has been exhausted - Unwrap and rethrow the exception to the caller.
                    throw (QuotaExceededException) ex.getCause();
                }

                fail("Unexpected exception: " + ex.toString());
            }
        }
    }

    @Test
    public void singleServerTest() throws Exception {
        testSetup(logSizeLimitPercentageFull);

<<<<<<< HEAD
        CompactorService compactorService1 = new CompactorService(sc0, runtimeSingletonResource1, mockInvokeJvm0, dynamicTriggerPolicy0);
        when(dynamicTriggerPolicy0.shouldTrigger(anyLong(), any())).thenReturn(true).thenReturn(false);
        compactorService1.start(Duration.ofMillis(COMPACTOR_SERVICE_INTERVAL));
=======
        CompactorService compactorService0 = spy(new CompactorService(sc0, Duration.ofMillis(COMPACTOR_SERVICE_INTERVAL), mockInvokeJvm0, dynamicTriggerPolicy0));
        doReturn(runtime0).when(compactorService0).getNewCorfuRuntime();
        when(dynamicTriggerPolicy0.shouldTrigger(Matchers.anyLong(), Matchers.any())).thenReturn(true).thenReturn(false);
        compactorService0.start(Duration.ofMillis(COMPACTOR_SERVICE_INTERVAL));
>>>>>>> 07134845

        try {
            while (!pollForFinishCheckpointing()) {
                TimeUnit.MILLISECONDS.sleep(COMPACTOR_SERVICE_INTERVAL);
            }
        } catch (InterruptedException e) {
            log.warn(SLEEP_INTERRUPTED_EXCEPTION_MSG, e);
        }

        assert verifyManagerStatus(StatusType.COMPLETED);
        assert verifyCheckpointStatusTable(StatusType.COMPLETED, 0);
        assert verifyCompactionControlsTable(CompactorMetadataTables.MIN_CHECKPOINT) > 0;
    }

    @Test
    public void multipleServerTest() throws Exception {
        testSetup(logSizeLimitPercentageFull);

<<<<<<< HEAD
        SingletonResource<CorfuRuntime> runtimeSingletonResource1 = SingletonResource.withInitial(() -> runtime0);
        SingletonResource<CorfuRuntime> runtimeSingletonResource2 = SingletonResource.withInitial(() -> runtime1);

        CompactorService compactorService1 = new CompactorService(sc0, runtimeSingletonResource1, mockInvokeJvm0, dynamicTriggerPolicy0);
        when(dynamicTriggerPolicy0.shouldTrigger(anyLong(), any())).thenReturn(true).thenReturn(false);
        compactorService1.start(Duration.ofMillis(COMPACTOR_SERVICE_INTERVAL));

        DynamicTriggerPolicy dynamicTriggerPolicy1 = mock(DynamicTriggerPolicy.class);
        CompactorService compactorService2 = new CompactorService(sc1, runtimeSingletonResource2, mockInvokeJvm1, dynamicTriggerPolicy1);
        when(dynamicTriggerPolicy1.shouldTrigger(anyLong(), any())).thenReturn(false);
        compactorService2.start(Duration.ofMillis(COMPACTOR_SERVICE_INTERVAL));
=======
        CompactorService compactorService0 = spy(new CompactorService(sc0, Duration.ofMillis(COMPACTOR_SERVICE_INTERVAL), mockInvokeJvm0, dynamicTriggerPolicy0));
        doReturn(runtime0).when(compactorService0).getNewCorfuRuntime();
        when(dynamicTriggerPolicy0.shouldTrigger(Matchers.anyLong(), Matchers.any())).thenReturn(true).thenReturn(false);
        compactorService0.start(Duration.ofMillis(COMPACTOR_SERVICE_INTERVAL));

        DynamicTriggerPolicy dynamicTriggerPolicy1 = mock(DynamicTriggerPolicy.class);
        CompactorService compactorService1 = spy(new CompactorService(sc1, Duration.ofMillis(COMPACTOR_SERVICE_INTERVAL), mockInvokeJvm1, dynamicTriggerPolicy1));
        doReturn(runtime1).when(compactorService1).getNewCorfuRuntime();
        when(dynamicTriggerPolicy1.shouldTrigger(Matchers.anyLong(), Matchers.any())).thenReturn(false);
        compactorService1.start(Duration.ofMillis(COMPACTOR_SERVICE_INTERVAL));
>>>>>>> 07134845

        try {
            while (!pollForFinishCheckpointing()) {
                TimeUnit.MILLISECONDS.sleep(COMPACTOR_SERVICE_INTERVAL);
            }
        } catch (InterruptedException e) {
            log.warn(SLEEP_INTERRUPTED_EXCEPTION_MSG, e);
        }

        assert verifyManagerStatus(StatusType.COMPLETED);
        assert verifyCheckpointStatusTable(StatusType.COMPLETED, 0);
        assert verifyCompactionControlsTable(CompactorMetadataTables.MIN_CHECKPOINT) > 0;
    }

    @Test
    public void leaderFailureTest() throws Exception {
        testSetup(logSizeLimitPercentageFull);

        CompactorService compactorService0 = spy(new CompactorService(sc0, Duration.ofMillis(COMPACTOR_SERVICE_INTERVAL), mockInvokeJvm0, dynamicTriggerPolicy0));
        doReturn(runtime0).when(compactorService0).getNewCorfuRuntime();

        DynamicTriggerPolicy dynamicTriggerPolicy1 = mock(DynamicTriggerPolicy.class);
        CompactorService compactorService1 = spy(new CompactorService(sc1, Duration.ofMillis(COMPACTOR_SERVICE_INTERVAL), mockInvokeJvm1, dynamicTriggerPolicy1));
        doReturn(runtime1).when(compactorService1).getNewCorfuRuntime();

        DynamicTriggerPolicy dynamicTriggerPolicy2 = mock(DynamicTriggerPolicy.class);
        CompactorService compactorService2 = spy(new CompactorService(sc2, Duration.ofMillis(COMPACTOR_SERVICE_INTERVAL), mockInvokeJvm2, dynamicTriggerPolicy2));
        doReturn(runtime2).when(compactorService2).getNewCorfuRuntime();

        when(dynamicTriggerPolicy0.shouldTrigger(anyLong(), any())).thenReturn(true).thenReturn(false);
        compactorService0.start(Duration.ofMillis(COMPACTOR_SERVICE_INTERVAL));

        when(dynamicTriggerPolicy1.shouldTrigger(anyLong(), any())).thenReturn(false);
        compactorService1.start(Duration.ofMillis(COMPACTOR_SERVICE_INTERVAL));

        when(dynamicTriggerPolicy2.shouldTrigger(anyLong(), any())).thenReturn(false);
        compactorService2.start(Duration.ofMillis(COMPACTOR_SERVICE_INTERVAL));

        try {
            TimeUnit.MILLISECONDS.sleep(WAIT_TO_KILL);
            shutdownServer(SERVERS.PORT_0);

            while (!pollForFinishCheckpointing()) {
                TimeUnit.MILLISECONDS.sleep(COMPACTOR_SERVICE_INTERVAL);
            }
        } catch (Exception e) {
            log.warn(SLEEP_INTERRUPTED_EXCEPTION_MSG, e);
        }

        assert verifyManagerStatus(StatusType.COMPLETED);
        assert verifyCheckpointStatusTable(StatusType.COMPLETED, 0);
        assert verifyCompactionControlsTable(CompactorMetadataTables.MIN_CHECKPOINT) > 0;
    }

    @Test
    public void nonLeaderFailureTest() throws Exception {
        testSetup(logSizeLimitPercentageFull);

        CompactorService compactorService0 = spy(new CompactorService(sc0, Duration.ofMillis(COMPACTOR_SERVICE_INTERVAL), mockInvokeJvm0, dynamicTriggerPolicy0));
        doReturn(runtime0).when(compactorService0).getNewCorfuRuntime();

        DynamicTriggerPolicy dynamicTriggerPolicy1 = mock(DynamicTriggerPolicy.class);
        CompactorService compactorService1 = spy(new CompactorService(sc1, Duration.ofMillis(COMPACTOR_SERVICE_INTERVAL), mockInvokeJvm1, dynamicTriggerPolicy1));
        doReturn(runtime1).when(compactorService1).getNewCorfuRuntime();

        DynamicTriggerPolicy dynamicTriggerPolicy2 = mock(DynamicTriggerPolicy.class);
        CompactorService compactorService2 = spy(new CompactorService(sc2, Duration.ofMillis(COMPACTOR_SERVICE_INTERVAL), mockInvokeJvm2, dynamicTriggerPolicy2));
        doReturn(runtime2).when(compactorService2).getNewCorfuRuntime();

        when(dynamicTriggerPolicy0.shouldTrigger(anyLong(), any())).thenReturn(true).thenReturn(false);
        compactorService0.start(Duration.ofMillis(COMPACTOR_SERVICE_INTERVAL));

        when(dynamicTriggerPolicy1.shouldTrigger(anyLong(), any())).thenReturn(false);
        compactorService1.start(Duration.ofMillis(COMPACTOR_SERVICE_INTERVAL));

        when(dynamicTriggerPolicy2.shouldTrigger(anyLong(), any())).thenReturn(false);
        compactorService2.start(Duration.ofMillis(COMPACTOR_SERVICE_INTERVAL));

        try {
            TimeUnit.MILLISECONDS.sleep(WAIT_TO_KILL);
            shutdownServer(SERVERS.PORT_1);
            compactorService1.shutdown();

            while (!pollForFinishCheckpointing()) {
                TimeUnit.MILLISECONDS.sleep(COMPACTOR_SERVICE_INTERVAL);
            }
        } catch (Exception e) {
            log.warn("Exception: ", e);
        }

        assert verifyManagerStatus(StatusType.COMPLETED);
        assert verifyCheckpointStatusTable(StatusType.COMPLETED, 0);
        assert verifyCompactionControlsTable(CompactorMetadataTables.MIN_CHECKPOINT) > 0;
    }

    @Test
    public void checkpointFailureTest() throws Exception {
        testSetup(logSizeLimitPercentageFull);

<<<<<<< HEAD
        CompactorService compactorService1 = new CompactorService(sc0, runtimeSingletonResource1, mockInvokeJvm0, dynamicTriggerPolicy0);
        when(dynamicTriggerPolicy0.shouldTrigger(anyLong(), any())).thenReturn(true).thenReturn(false);
        compactorService1.start(Duration.ofMillis(COMPACTOR_SERVICE_INTERVAL));
=======
        CompactorService compactorService0 = spy(new CompactorService(sc0, Duration.ofMillis(COMPACTOR_SERVICE_INTERVAL), mockInvokeJvm0, dynamicTriggerPolicy0));
        doReturn(runtime0).when(compactorService0).getNewCorfuRuntime();
        when(dynamicTriggerPolicy0.shouldTrigger(Matchers.anyLong(), Matchers.any())).thenReturn(true).thenReturn(false);
        compactorService0.start(Duration.ofMillis(COMPACTOR_SERVICE_INTERVAL));
>>>>>>> 07134845

        Table<StringKey, RpcCommon.TokenMsg, Message> checkpointTable = openCompactionControlsTable();
        try (TxnContext txn = corfuStore.txn(CORFU_SYSTEM_NAMESPACE)) {
            txn.putRecord(checkpointTable,
                    CompactorMetadataTables.INSTANT_TIGGER,
                    RpcCommon.TokenMsg.newBuilder().setSequence(System.currentTimeMillis()).build(),
                    null);
            txn.commit();
        }

        try {
            TimeUnit.MILLISECONDS.sleep(LIVENESS_TIMEOUT.toMillis() / 2);
            Table<TableName, ActiveCPStreamMsg, Message> activeCheckpointTable = openActiveCheckpointsTable();
            Table<TableName, CheckpointingStatus, Message> checkpointStatusTable = openCheckpointStatusTable();
            try (TxnContext txn = corfuStore.txn(CORFU_SYSTEM_NAMESPACE)) {
                TableName table = TableName.newBuilder().setNamespace(CORFU_SYSTEM_NAMESPACE).setTableName(STREAM_NAME_PREFIX).build();
                //Adding a table with STARTED value - making it look like someone started and died while checkpointing
                txn.putRecord(checkpointStatusTable, table,
                        CheckpointingStatus.newBuilder().setStatusValue(StatusType.STARTED_VALUE).build(), null);
                txn.putRecord(activeCheckpointTable,
                        table,
                        ActiveCPStreamMsg.getDefaultInstance(),
                        null);
                txn.commit();
                log.info("Added stream table*****");
            }

            while (!pollForFinishCheckpointing()) {
                TimeUnit.MILLISECONDS.sleep(COMPACTOR_SERVICE_INTERVAL);
            }
        } catch (InterruptedException e) {
            log.warn(SLEEP_INTERRUPTED_EXCEPTION_MSG, e);
        }

        assert verifyManagerStatus(StatusType.FAILED);
        assert verifyCheckpointStatusTable(StatusType.COMPLETED, 1);
        assert verifyCompactionControlsTable(CompactorMetadataTables.INSTANT_TIGGER) == 0;
    }

    @Test
    public void runOrchestratorLeaderInitManagerStatusTest() throws Exception {
        testSetup(logSizeLimitPercentageFull);
<<<<<<< HEAD
        SingletonResource<CorfuRuntime> runtimeSingletonResource0 = SingletonResource.withInitial(() -> runtime0);
        CompactorService compactorService0 = new CompactorService(sc0, runtimeSingletonResource0, mockInvokeJvm0, new DynamicTriggerPolicy());
        when(dynamicTriggerPolicy0.shouldTrigger(anyLong(), any())).thenReturn(false);
=======
        CompactorService compactorService0 = spy(new CompactorService(sc0, Duration.ofMillis(COMPACTOR_SERVICE_INTERVAL), mockInvokeJvm0, new DynamicTriggerPolicy()));
        doReturn(runtime0).when(compactorService0).getNewCorfuRuntime();
        when(dynamicTriggerPolicy0.shouldTrigger(Matchers.anyLong(), Matchers.any())).thenReturn(false);
>>>>>>> 07134845
        compactorService0.start(Duration.ofMillis(COMPACTOR_SERVICE_INTERVAL));

        try {
            TimeUnit.MILLISECONDS.sleep(WAIT_TO_TIMEOUT);
        } catch (InterruptedException e) {
            log.warn(SLEEP_INTERRUPTED_EXCEPTION_MSG, e);
        }

        assert verifyManagerStatus(StatusType.IDLE);
    }

    @Test
    public void runOrchestratorNonLeaderInitManagerStatusTest() {
        testSetup(logSizeLimitPercentageFull);
        CompactorService compactorService1 = spy(new CompactorService(sc1, Duration.ofMillis(COMPACTOR_SERVICE_INTERVAL), mockInvokeJvm1, new DynamicTriggerPolicy()));
        doReturn(runtime1).when(compactorService1).getNewCorfuRuntime();
        compactorService1.start(Duration.ofMillis(COMPACTOR_SERVICE_INTERVAL));

        try {
            TimeUnit.MILLISECONDS.sleep(WAIT_TO_TIMEOUT);
        } catch (InterruptedException e) {
            log.warn(SLEEP_INTERRUPTED_EXCEPTION_MSG, e);
        }

        assert verifyManagerStatus(null);
    }

    @Test
    public void quotaExceededTest() throws Exception {
        testSetup(logSizeLimitPercentageLow);
<<<<<<< HEAD
        SingletonResource<CorfuRuntime> runtimeSingletonResource1 = SingletonResource.withInitial(() -> runtime0);
        CompactorService compactorService0 = new CompactorService(sc0, runtimeSingletonResource1, mockInvokeJvm0, dynamicTriggerPolicy0);
        when(dynamicTriggerPolicy0.shouldTrigger(anyLong(), any())).thenReturn(true).thenReturn(false);
=======
        CompactorService compactorService0 = spy(new CompactorService(sc0, Duration.ofMillis(COMPACTOR_SERVICE_INTERVAL), mockInvokeJvm0, dynamicTriggerPolicy0));
        doReturn(runtime0).when(compactorService0).getNewCorfuRuntime();
        when(dynamicTriggerPolicy0.shouldTrigger(Matchers.anyLong(), Matchers.any())).thenReturn(true).thenReturn(false);
>>>>>>> 07134845
        compactorService0.start(Duration.ofMillis(COMPACTOR_SERVICE_INTERVAL));

        // Write entries to the stream until the quota has been exhausted.
        // If no exception is thrown, then the test will timeout and fail.
        openStream(STREAM_NAME_PREFIX);
        assertThrows(QuotaExceededException.class, () -> exhaustQuota(STREAM_NAME_PREFIX));

        try {
            while (!pollForFinishCheckpointing()) {
                TimeUnit.MILLISECONDS.sleep(COMPACTOR_SERVICE_INTERVAL);
            }
        } catch (InterruptedException e) {
            log.warn(SLEEP_INTERRUPTED_EXCEPTION_MSG, e);
        }

        assert verifyManagerStatus(StatusType.COMPLETED);
        assert verifyCheckpointStatusTable(StatusType.COMPLETED, 0);
        assert verifyCompactionControlsTable(CompactorMetadataTables.MIN_CHECKPOINT) > 0;
    }

    @Test
    public void instantTriggerUpgradeTest() {
        testSetup(logSizeLimitPercentageFull);
        CompactorService compactorService0 = spy(new CompactorService(sc0, Duration.ofMillis(COMPACTOR_SERVICE_INTERVAL), mockInvokeJvm0, new DynamicTriggerPolicy()));
        doReturn(runtime0).when(compactorService0).getNewCorfuRuntime();
        compactorService0.start(Duration.ofMillis(COMPACTOR_SERVICE_INTERVAL));

        CompactorService compactorService1 = spy(new CompactorService(sc1, Duration.ofMillis(COMPACTOR_SERVICE_INTERVAL), mockInvokeJvm1, new DynamicTriggerPolicy()));
        doReturn(runtime1).when(compactorService1).getNewCorfuRuntime();
        compactorService1.start(Duration.ofMillis(COMPACTOR_SERVICE_INTERVAL));

        Table<StringKey, RpcCommon.TokenMsg, Message> checkpointTable = openCompactionControlsTable();
        try (TxnContext txn = corfuStore.txn(CORFU_SYSTEM_NAMESPACE)) {
            txn.putRecord(checkpointTable,
                    CompactorMetadataTables.INSTANT_TIGGER_WITH_TRIM,
                    RpcCommon.TokenMsg.newBuilder().setSequence(System.currentTimeMillis()).build(),
                    null);
            txn.commit();
        }

        try {
            while (!pollForFinishCheckpointing()) {
                TimeUnit.MILLISECONDS.sleep(COMPACTOR_SERVICE_INTERVAL);
            }
        } catch (InterruptedException e) {
            log.warn(SLEEP_INTERRUPTED_EXCEPTION_MSG, e);
        }

        long trimSequence = verifyCompactionControlsTable(CompactorMetadataTables.MIN_CHECKPOINT);

        assert verifyManagerStatus(StatusType.COMPLETED);
        assert verifyCheckpointStatusTable(StatusType.COMPLETED, 0);
        assert trimSequence > 0;
        assert verifyCompactionControlsTable(CompactorMetadataTables.INSTANT_TIGGER_WITH_TRIM) == 0;
        assert runtime0.getAddressSpaceView().getTrimMark().getSequence() == trimSequence + 1;
    }

    @Test
    public void freezeAndDisableTokenTest() {
        testSetup(logSizeLimitPercentageFull);
        CompactorService compactorService0 = spy(new CompactorService(sc0, Duration.ofMillis(COMPACTOR_SERVICE_INTERVAL), mockInvokeJvm0, new DynamicTriggerPolicy()));
        doReturn(runtime0).when(compactorService0).getNewCorfuRuntime();
        compactorService0.start(Duration.ofMillis(COMPACTOR_SERVICE_INTERVAL));

        Table<StringKey, RpcCommon.TokenMsg, Message> compactionControlsTable = openCompactionControlsTable();

        try (TxnContext txn = corfuStore.txn(CORFU_SYSTEM_NAMESPACE)) {
            txn.putRecord(compactionControlsTable,
                    CompactorMetadataTables.FREEZE_TOKEN,
                    RpcCommon.TokenMsg.newBuilder().setSequence(System.currentTimeMillis()).build(),
                    null);
            txn.commit();
        }
        try {
            TimeUnit.MILLISECONDS.sleep(WAIT_TO_TIMEOUT);
        } catch (InterruptedException e) {
            log.warn(SLEEP_INTERRUPTED_EXCEPTION_MSG, e);
        }
        assert verifyManagerStatus(StatusType.IDLE);
        assert verifyCompactionControlsTable(CompactorMetadataTables.FREEZE_TOKEN) != 0;


        try (TxnContext txn = corfuStore.txn(CORFU_SYSTEM_NAMESPACE)) {
            txn.delete(compactionControlsTable, CompactorMetadataTables.FREEZE_TOKEN);
            txn.putRecord(compactionControlsTable,
                    CompactorMetadataTables.DISABLE_COMPACTION,
                    RpcCommon.TokenMsg.newBuilder().setSequence(System.currentTimeMillis()).build(),
                    null);
            txn.commit();
        }
        try {
            TimeUnit.MILLISECONDS.sleep(WAIT_TO_TIMEOUT);
        } catch (InterruptedException e) {
            log.warn(SLEEP_INTERRUPTED_EXCEPTION_MSG, e);
        }

        assert verifyManagerStatus(StatusType.IDLE);
        assert verifyCompactionControlsTable(CompactorMetadataTables.FREEZE_TOKEN) == 0;
        assert verifyCompactionControlsTable(CompactorMetadataTables.DISABLE_COMPACTION) != 0;
    }

    @Test
    public void disableTokenAfterStartedTest() {
        testSetup(logSizeLimitPercentageFull);

        CompactorService compactorService1 = spy(new CompactorService(sc0, Duration.ofMillis(COMPACTOR_SERVICE_INTERVAL), mockInvokeJvm0, dynamicTriggerPolicy0));
        doReturn(runtime1).when(compactorService1).getNewCorfuRuntime();
        doNothing().when(mockInvokeJvm0).invokeCheckpointing();
        Table<StringKey, CheckpointingStatus, Message> compactionManagerTable = openCompactionManagerTable(corfuStore);
        Table<TableName, CheckpointingStatus, Message> checkpointStatusTable = openCheckpointStatusTable();
        Table<StringKey, RpcCommon.TokenMsg, Message> compactionControlsTable = openCompactionControlsTable();
        try (TxnContext txn = corfuStore.txn(CORFU_SYSTEM_NAMESPACE)) {
            txn.putRecord(compactionManagerTable,
                    CompactorMetadataTables.COMPACTION_MANAGER_KEY,
                    CheckpointingStatus.newBuilder().setStatus(StatusType.STARTED).setCycleCount(1).build(),
                    null);
            txn.putRecord(compactionControlsTable,
                    CompactorMetadataTables.DISABLE_COMPACTION,
                    RpcCommon.TokenMsg.newBuilder().setSequence(System.currentTimeMillis()).build(),
                    null);
            txn.putRecord(checkpointStatusTable,
                    TableName.newBuilder().setTableName(STREAM_NAME_PREFIX).build(),
                    CheckpointingStatus.newBuilder().setStatus(StatusType.IDLE).setCycleCount(1).build(),
                    null);
            txn.commit();
        }
        compactorService1.start(Duration.ofMillis(COMPACTOR_SERVICE_INTERVAL));
        try {
            TimeUnit.MILLISECONDS.sleep(WAIT_TO_TIMEOUT);
        } catch (InterruptedException e) {
            log.warn(SLEEP_INTERRUPTED_EXCEPTION_MSG, e);
        }

        verify(mockInvokeJvm0, atLeastOnce()).shutdown();
        assert verifyManagerStatus(StatusType.FAILED);
        assert verifyCheckpointStatusTable(StatusType.IDLE, 0);
        assert verifyCompactionControlsTable(CompactorMetadataTables.DISABLE_COMPACTION) != 0;
    }
}<|MERGE_RESOLUTION|>--- conflicted
+++ resolved
@@ -379,17 +379,10 @@
     @Test
     public void singleServerTest() throws Exception {
         testSetup(logSizeLimitPercentageFull);
-
-<<<<<<< HEAD
-        CompactorService compactorService1 = new CompactorService(sc0, runtimeSingletonResource1, mockInvokeJvm0, dynamicTriggerPolicy0);
+        CompactorService compactorService0 = spy(new CompactorService(sc0, Duration.ofMillis(COMPACTOR_SERVICE_INTERVAL), mockInvokeJvm0, dynamicTriggerPolicy0));
+        doReturn(runtime0).when(compactorService0).getNewCorfuRuntime();
         when(dynamicTriggerPolicy0.shouldTrigger(anyLong(), any())).thenReturn(true).thenReturn(false);
-        compactorService1.start(Duration.ofMillis(COMPACTOR_SERVICE_INTERVAL));
-=======
-        CompactorService compactorService0 = spy(new CompactorService(sc0, Duration.ofMillis(COMPACTOR_SERVICE_INTERVAL), mockInvokeJvm0, dynamicTriggerPolicy0));
-        doReturn(runtime0).when(compactorService0).getNewCorfuRuntime();
-        when(dynamicTriggerPolicy0.shouldTrigger(Matchers.anyLong(), Matchers.any())).thenReturn(true).thenReturn(false);
-        compactorService0.start(Duration.ofMillis(COMPACTOR_SERVICE_INTERVAL));
->>>>>>> 07134845
+        compactorService0.start(Duration.ofMillis(COMPACTOR_SERVICE_INTERVAL));
 
         try {
             while (!pollForFinishCheckpointing()) {
@@ -408,30 +401,16 @@
     public void multipleServerTest() throws Exception {
         testSetup(logSizeLimitPercentageFull);
 
-<<<<<<< HEAD
-        SingletonResource<CorfuRuntime> runtimeSingletonResource1 = SingletonResource.withInitial(() -> runtime0);
-        SingletonResource<CorfuRuntime> runtimeSingletonResource2 = SingletonResource.withInitial(() -> runtime1);
-
-        CompactorService compactorService1 = new CompactorService(sc0, runtimeSingletonResource1, mockInvokeJvm0, dynamicTriggerPolicy0);
+        CompactorService compactorService0 = spy(new CompactorService(sc0, Duration.ofMillis(COMPACTOR_SERVICE_INTERVAL), mockInvokeJvm0, dynamicTriggerPolicy0));
+        doReturn(runtime0).when(compactorService0).getNewCorfuRuntime();
         when(dynamicTriggerPolicy0.shouldTrigger(anyLong(), any())).thenReturn(true).thenReturn(false);
-        compactorService1.start(Duration.ofMillis(COMPACTOR_SERVICE_INTERVAL));
-
-        DynamicTriggerPolicy dynamicTriggerPolicy1 = mock(DynamicTriggerPolicy.class);
-        CompactorService compactorService2 = new CompactorService(sc1, runtimeSingletonResource2, mockInvokeJvm1, dynamicTriggerPolicy1);
-        when(dynamicTriggerPolicy1.shouldTrigger(anyLong(), any())).thenReturn(false);
-        compactorService2.start(Duration.ofMillis(COMPACTOR_SERVICE_INTERVAL));
-=======
-        CompactorService compactorService0 = spy(new CompactorService(sc0, Duration.ofMillis(COMPACTOR_SERVICE_INTERVAL), mockInvokeJvm0, dynamicTriggerPolicy0));
-        doReturn(runtime0).when(compactorService0).getNewCorfuRuntime();
-        when(dynamicTriggerPolicy0.shouldTrigger(Matchers.anyLong(), Matchers.any())).thenReturn(true).thenReturn(false);
         compactorService0.start(Duration.ofMillis(COMPACTOR_SERVICE_INTERVAL));
 
         DynamicTriggerPolicy dynamicTriggerPolicy1 = mock(DynamicTriggerPolicy.class);
         CompactorService compactorService1 = spy(new CompactorService(sc1, Duration.ofMillis(COMPACTOR_SERVICE_INTERVAL), mockInvokeJvm1, dynamicTriggerPolicy1));
         doReturn(runtime1).when(compactorService1).getNewCorfuRuntime();
-        when(dynamicTriggerPolicy1.shouldTrigger(Matchers.anyLong(), Matchers.any())).thenReturn(false);
+        when(dynamicTriggerPolicy1.shouldTrigger(anyLong(), any())).thenReturn(false);
         compactorService1.start(Duration.ofMillis(COMPACTOR_SERVICE_INTERVAL));
->>>>>>> 07134845
 
         try {
             while (!pollForFinishCheckpointing()) {
@@ -531,16 +510,10 @@
     public void checkpointFailureTest() throws Exception {
         testSetup(logSizeLimitPercentageFull);
 
-<<<<<<< HEAD
-        CompactorService compactorService1 = new CompactorService(sc0, runtimeSingletonResource1, mockInvokeJvm0, dynamicTriggerPolicy0);
+        CompactorService compactorService0 = spy(new CompactorService(sc0, Duration.ofMillis(COMPACTOR_SERVICE_INTERVAL), mockInvokeJvm0, dynamicTriggerPolicy0));
+        doReturn(runtime0).when(compactorService0).getNewCorfuRuntime();
         when(dynamicTriggerPolicy0.shouldTrigger(anyLong(), any())).thenReturn(true).thenReturn(false);
-        compactorService1.start(Duration.ofMillis(COMPACTOR_SERVICE_INTERVAL));
-=======
-        CompactorService compactorService0 = spy(new CompactorService(sc0, Duration.ofMillis(COMPACTOR_SERVICE_INTERVAL), mockInvokeJvm0, dynamicTriggerPolicy0));
-        doReturn(runtime0).when(compactorService0).getNewCorfuRuntime();
-        when(dynamicTriggerPolicy0.shouldTrigger(Matchers.anyLong(), Matchers.any())).thenReturn(true).thenReturn(false);
-        compactorService0.start(Duration.ofMillis(COMPACTOR_SERVICE_INTERVAL));
->>>>>>> 07134845
+        compactorService0.start(Duration.ofMillis(COMPACTOR_SERVICE_INTERVAL));
 
         Table<StringKey, RpcCommon.TokenMsg, Message> checkpointTable = openCompactionControlsTable();
         try (TxnContext txn = corfuStore.txn(CORFU_SYSTEM_NAMESPACE)) {
@@ -583,15 +556,9 @@
     @Test
     public void runOrchestratorLeaderInitManagerStatusTest() throws Exception {
         testSetup(logSizeLimitPercentageFull);
-<<<<<<< HEAD
-        SingletonResource<CorfuRuntime> runtimeSingletonResource0 = SingletonResource.withInitial(() -> runtime0);
-        CompactorService compactorService0 = new CompactorService(sc0, runtimeSingletonResource0, mockInvokeJvm0, new DynamicTriggerPolicy());
+        CompactorService compactorService0 = spy(new CompactorService(sc0, Duration.ofMillis(COMPACTOR_SERVICE_INTERVAL), mockInvokeJvm0, new DynamicTriggerPolicy()));
+        doReturn(runtime0).when(compactorService0).getNewCorfuRuntime();
         when(dynamicTriggerPolicy0.shouldTrigger(anyLong(), any())).thenReturn(false);
-=======
-        CompactorService compactorService0 = spy(new CompactorService(sc0, Duration.ofMillis(COMPACTOR_SERVICE_INTERVAL), mockInvokeJvm0, new DynamicTriggerPolicy()));
-        doReturn(runtime0).when(compactorService0).getNewCorfuRuntime();
-        when(dynamicTriggerPolicy0.shouldTrigger(Matchers.anyLong(), Matchers.any())).thenReturn(false);
->>>>>>> 07134845
         compactorService0.start(Duration.ofMillis(COMPACTOR_SERVICE_INTERVAL));
 
         try {
@@ -622,15 +589,9 @@
     @Test
     public void quotaExceededTest() throws Exception {
         testSetup(logSizeLimitPercentageLow);
-<<<<<<< HEAD
-        SingletonResource<CorfuRuntime> runtimeSingletonResource1 = SingletonResource.withInitial(() -> runtime0);
-        CompactorService compactorService0 = new CompactorService(sc0, runtimeSingletonResource1, mockInvokeJvm0, dynamicTriggerPolicy0);
+        CompactorService compactorService0 = spy(new CompactorService(sc0, Duration.ofMillis(COMPACTOR_SERVICE_INTERVAL), mockInvokeJvm0, dynamicTriggerPolicy0));
+        doReturn(runtime0).when(compactorService0).getNewCorfuRuntime();
         when(dynamicTriggerPolicy0.shouldTrigger(anyLong(), any())).thenReturn(true).thenReturn(false);
-=======
-        CompactorService compactorService0 = spy(new CompactorService(sc0, Duration.ofMillis(COMPACTOR_SERVICE_INTERVAL), mockInvokeJvm0, dynamicTriggerPolicy0));
-        doReturn(runtime0).when(compactorService0).getNewCorfuRuntime();
-        when(dynamicTriggerPolicy0.shouldTrigger(Matchers.anyLong(), Matchers.any())).thenReturn(true).thenReturn(false);
->>>>>>> 07134845
         compactorService0.start(Duration.ofMillis(COMPACTOR_SERVICE_INTERVAL));
 
         // Write entries to the stream until the quota has been exhausted.
