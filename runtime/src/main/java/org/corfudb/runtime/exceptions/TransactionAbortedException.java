package org.corfudb.runtime.exceptions;

import lombok.Getter;
import org.corfudb.protocols.wireprotocol.TxResolutionInfo;

/**
 * Created by mwei on 1/11/16.
 */
public class TransactionAbortedException extends RuntimeException {

    @Getter
    AbortCause abortCause;

    @Getter
    TxResolutionInfo txResolutionInfo;

    @Getter
    Integer conflictKey;

    @Getter
    Throwable cause;

    /**
     * Constructor.
     * @param txResolutionInfo transaction information
     * @param conflictKey conflict key
     * @param abortCause cause
     */
    public TransactionAbortedException(
            TxResolutionInfo txResolutionInfo,
<<<<<<< HEAD
            Integer conflictKey, AbortCause abortCause) {
=======
            Long conflictKey, AbortCause abortCause) {
        this(txResolutionInfo, conflictKey, abortCause, null);
    }

    public TransactionAbortedException(
            TxResolutionInfo txResolutionInfo,
            Long conflictKey, AbortCause abortCause, Throwable cause) {
>>>>>>> 1bdb95d5
        super("TX ABORT "
                + " | Snapshot Time = " + txResolutionInfo.getSnapshotTimestamp()
                + " | Transaction ID = " + txResolutionInfo.getTXid()
                + " | Conflict Key = " + conflictKey
                + " | Cause = " + abortCause);
        this.txResolutionInfo = txResolutionInfo;
        this.conflictKey = conflictKey;
        this.abortCause = abortCause;
        this.cause = cause;

    }

}<|MERGE_RESOLUTION|>--- conflicted
+++ resolved
@@ -28,17 +28,13 @@
      */
     public TransactionAbortedException(
             TxResolutionInfo txResolutionInfo,
-<<<<<<< HEAD
             Integer conflictKey, AbortCause abortCause) {
-=======
-            Long conflictKey, AbortCause abortCause) {
         this(txResolutionInfo, conflictKey, abortCause, null);
     }
 
     public TransactionAbortedException(
             TxResolutionInfo txResolutionInfo,
-            Long conflictKey, AbortCause abortCause, Throwable cause) {
->>>>>>> 1bdb95d5
+            Integer conflictKey, AbortCause abortCause, Throwable cause) {
         super("TX ABORT "
                 + " | Snapshot Time = " + txResolutionInfo.getSnapshotTimestamp()
                 + " | Transaction ID = " + txResolutionInfo.getTXid()
