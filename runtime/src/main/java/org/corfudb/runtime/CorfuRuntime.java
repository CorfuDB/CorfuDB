package org.corfudb.runtime;

import com.google.common.util.concurrent.ThreadFactoryBuilder;
import io.micrometer.core.instrument.Timer;
import io.netty.channel.ChannelOption;
import io.netty.channel.EventLoopGroup;
import lombok.Data;
import lombok.Getter;
import lombok.ToString;
import lombok.experimental.Accessors;
import lombok.extern.slf4j.Slf4j;
import org.corfudb.comm.ChannelImplementation;
import org.corfudb.common.compression.Codec;
import org.corfudb.common.metrics.micrometer.MeterRegistryProvider.MeterRegistryInitializer;
import org.corfudb.common.metrics.micrometer.MicroMeterUtils;
import org.corfudb.protocols.wireprotocol.VersionInfo;
import org.corfudb.runtime.clients.BaseClient;
import org.corfudb.runtime.clients.IClientRouter;
import org.corfudb.runtime.clients.LayoutClient;
import org.corfudb.runtime.clients.LayoutHandler;
import org.corfudb.runtime.clients.LogUnitHandler;
import org.corfudb.runtime.clients.ManagementHandler;
import org.corfudb.runtime.clients.NettyClientRouter;
import org.corfudb.runtime.clients.SequencerHandler;
import org.corfudb.runtime.exceptions.NetworkException;
import org.corfudb.runtime.exceptions.WrongClusterException;
import org.corfudb.runtime.exceptions.unrecoverable.UnrecoverableCorfuError;
import org.corfudb.runtime.exceptions.unrecoverable.UnrecoverableCorfuInterruptedError;
import org.corfudb.runtime.proto.service.CorfuMessage.PriorityLevel;
import org.corfudb.runtime.view.AddressSpaceView;
import org.corfudb.runtime.view.Layout;
import org.corfudb.runtime.view.LayoutManagementView;
import org.corfudb.runtime.view.LayoutView;
import org.corfudb.runtime.view.ManagementView;
import org.corfudb.runtime.view.ObjectsView;
import org.corfudb.runtime.view.SequencerView;
import org.corfudb.runtime.view.StreamsView;
import org.corfudb.runtime.view.TableRegistry;
import org.corfudb.util.CFUtils;
import org.corfudb.util.GitRepositoryState;
import org.corfudb.util.NodeLocator;
import org.corfudb.util.Sleep;
import org.corfudb.util.UuidUtils;
import org.corfudb.util.Version;
import org.slf4j.Logger;
import org.slf4j.LoggerFactory;

import javax.annotation.Nonnull;
import java.time.Duration;
import java.util.ArrayList;
import java.util.Collections;
import java.util.List;
import java.util.Map;
import java.util.Optional;
import java.util.UUID;
import java.util.concurrent.CompletableFuture;
import java.util.concurrent.ExecutionException;
import java.util.concurrent.ExecutorService;
import java.util.concurrent.Executors;
import java.util.concurrent.ThreadFactory;
import java.util.concurrent.TimeoutException;
import java.util.concurrent.atomic.AtomicReference;
import java.util.function.BiFunction;
import java.util.function.Function;
import java.util.regex.Pattern;
import java.util.stream.Collectors;

/**
 * Created by mwei on 12/9/15.
 */
@Slf4j
@Accessors(chain = true)
public class CorfuRuntime {

    /**
     * A class which holds parameters and settings for the {@link CorfuRuntime}.
     */
    @Data
    @ToString
    public static class CorfuRuntimeParameters extends RuntimeParameters {

        public static CorfuRuntimeParametersBuilder builder() {
            return new CorfuRuntimeParametersBuilder();
        }

        /*
         * Max size for a write request.
         */
        int maxWriteSize = Integer.MAX_VALUE;

        /*
         * Set the bulk read size.
         */
        int bulkReadSize = 10;

        /*
         * How much time the Fast Loader has to get the maps up to date.
         *
         * <p>Once the timeout is reached, the Fast Loader gives up. Every map that is
         * not up to date will be loaded through normal path.
         */
        Duration fastLoaderTimeout = Duration.ofMinutes(30);
        // endregion

        // region Address Space Parameters
        /*
         * Number of times to attempt to read before hole filling.
         * @deprecated This is a no-op. Use holeFillWait
         */
        @Deprecated
        int holeFillRetry = 10;

        /* Time to wait between read requests reattempts before hole filling. */
        Duration holeFillRetryThreshold = Duration.ofSeconds(1L);

        /*
         * Time limit after which the reader gives up and fills the hole.
         */
        Duration holeFillTimeout = Duration.ofSeconds(10);

        /*
         * Whether or not to disable the cache.
         */
        boolean cacheDisabled = false;

        /*
         * The maximum number of entries in the cache.
         */
        long maxCacheEntries;

        /*
         * The max in-memory size of the cache in bytes
         */
        long maxCacheWeight;

        /*
         * This is a hint to size the AddressSpaceView cache, a higher concurrency
         * level allows for less lock contention at the cost of more memory overhead.
         * The default value of zero will result in using the cache's internal default
         * concurrency level (i.e. 4).
         */
        int cacheConcurrencyLevel = 0;

        /*
         * Sets expireAfterAccess and expireAfterWrite in seconds.
         */
        long cacheExpiryTime = Long.MAX_VALUE;
        // endregion

        // region Stream Parameters
        /*

         */
        /*
         * Whether or not hole filling should be disabled.
         */
        boolean holeFillingDisabled = false;

        /*
         * Number of times to retry on an
         * {@link org.corfudb.runtime.exceptions.OverwriteException} before giving up.
         */
        int writeRetry = 5;

        /*
         * The number of times to retry on a retriable
         * {@link org.corfudb.runtime.exceptions.TrimmedException} during a transaction.
         */
        int trimRetry = 2;

        /*
         * The total number of retries the checkpointer will attempt on sequencer failover to
         * prevent epoch regressions. This is independent of the number of streams to be checkpointed.
         */
        int checkpointRetries = 5;

        /*
         * Stream Batch Size: number of addresses to fetch in advance when stream address discovery mechanism
         * relies on address maps instead of follow backpointers, i.e., followBackpointersEnabled = false;
         */
        int streamBatchSize = 10;

        /*
         * Checkpoint read Batch Size: number of checkpoint addresses to fetch in batch when stream
         * address discovery mechanism relies on address maps instead of follow backpointers;
         */
        int checkpointReadBatchSize = 5;
        // endregion

        /*
         * The period at which the runtime will run garbage collection
         */
        Duration runtimeGCPeriod = Duration.ofMinutes(20);

        /*
         * The {@link UUID} for the cluster this client is connecting to, or
         * {@code null} if the client should adopt the {@link UUID} of the first
         * server it connects to.
         */
        UUID clusterId = null;

        /*
         * Number of retries to reconnect to an unresponsive system before invoking the
         * systemDownHandler. This is mainly required to allow the fault detection mechanism
         * to detect and reconfigure the cluster.
         * The fault detection takes at least 3 seconds to recognize a failure.
         * Each retry is attempted after a sleep of {@literal connectionRetryRate}
         * invoking the systemDownHandler after a minimum of
         * (systemDownHandlerTriggerLimit * connectionRetryRate) seconds. Default: 20 seconds.
         */
        int systemDownHandlerTriggerLimit = 20;

        /*
         * The initial list of layout servers.
         */
        List<NodeLocator> layoutServers = new ArrayList<>();
        //endregion

        /*
         * The number of times to retry invalidate when a layout change is expected.
         */
        int invalidateRetry = 5;


        /*
         * The default priority of the requests made by this client.
         * Under resource constraints non-high priority requests
         * are dropped.
         */
        private PriorityLevel priorityLevel = PriorityLevel.NORMAL;

        /*
         * The compression codec to use to encode a write's payload
         */
        private Codec.Type codecType = Codec.Type.ZSTD;

        /*
         * Enable runtime metrics.
         */
        private boolean metricsEnabled = true;

        /*
         * Number of entries read in a single batch to compute highest sequence number (based on data entries and not holes)
         */
        int highestSequenceNumberBatchSize = 4;

        /*
         * Total time in milliseconds for polling task to block until buffer space is available.
         */
        private long streamingPollingBlockingTimeMs = 5;

        /*
         * Period of time in ms to sleep before next cycle, when poller gets no new data changes.
         */
        private int streamingPollingIdleWaitTimeMs = 5;

        /*
         * Capacity of queue shared by by streaming polling and notification tasks.
         */
        private int streamingQueueSize = 100;

        /*
         * Total number of threads in Polling Executor Pool (shared across all listeners)
         */
        private int streamingPollingThreadPoolSize = 2;

        /*
         * Total number of threads in Notification Executor Pool (shared across all listeners)
         */
        private int streamingNotificationThreadPoolSize = 4;

        /*
         * Total time in milliseconds to block for new updates to appear in the queue, if empty.
         */
        private long streamingNotificationBlockingTimeMs = 5;

        /*
         * Notification batch size (should be lower or equal to streamingQueueSize)
         */
        private int streamingNotificationBatchSize = 50;
        // TODO: make it a function of the streaming Queue Size

        public static class CorfuRuntimeParametersBuilder extends RuntimeParametersBuilder {
            private int maxWriteSize = Integer.MAX_VALUE;
            private int bulkReadSize = 10;
            private Duration fastLoaderTimeout = Duration.ofMinutes(30);
            private int holeFillRetry = 10;
            private Duration holeFillRetryThreshold = Duration.ofSeconds(1L);
            private Duration holeFillTimeout = Duration.ofSeconds(10);
            private boolean cacheDisabled = false;
            private long maxCacheEntries;
            private long maxCacheWeight;
            private int cacheConcurrencyLevel = 0;
            private long cacheExpiryTime = Long.MAX_VALUE;
            private boolean holeFillingDisabled = false;
            private int writeRetry = 5;
            private int trimRetry = 2;
            private int checkpointRetries = 5;
            private int streamBatchSize = 10;
            private int checkpointReadBatchSize = 5;
            private Duration runtimeGCPeriod = Duration.ofMinutes(20);
            private UUID clusterId = null;
            private int systemDownHandlerTriggerLimit = 20;
            private List<NodeLocator> layoutServers = new ArrayList<>();
            private int invalidateRetry = 5;
            private PriorityLevel priorityLevel = PriorityLevel.NORMAL;
            private Codec.Type codecType = Codec.Type.ZSTD;
            private boolean metricsEnabled = true;
            private int highestSequenceNumberBatchSize = 4;
            private long streamingPollingBlockingTimeMs = 5;
            private int streamingQueueSize = 100;
            private int streamingPollingThreadPoolSize = 2;
            private int streamingPollingIdleWaitTimeMs = 5;
            private int streamingNotificationThreadPoolSize = 4;
            private long streamingNotificationBlockingTimeMs = 5;
            private int streamingNotificationBatchSize = 50;

            public CorfuRuntimeParametersBuilder tlsEnabled(boolean tlsEnabled) {
                super.tlsEnabled(tlsEnabled);
                return this;
            }

            public CorfuRuntimeParametersBuilder keyStore(String keyStore) {
                super.keyStore(keyStore);
                return this;
            }

            public CorfuRuntimeParametersBuilder ksPasswordFile(String ksPasswordFile) {
                super.ksPasswordFile(ksPasswordFile);
                return this;
            }

            public CorfuRuntimeParametersBuilder trustStore(String trustStore) {
                super.trustStore(trustStore);
                return this;
            }

            public CorfuRuntimeParametersBuilder tsPasswordFile(String tsPasswordFile) {
                super.tsPasswordFile(tsPasswordFile);
                return this;
            }

            public CorfuRuntimeParametersBuilder saslPlainTextEnabled(boolean saslPlainTextEnabled) {
                super.saslPlainTextEnabled(saslPlainTextEnabled);
                return this;
            }

            public CorfuRuntimeParametersBuilder usernameFile(String usernameFile) {
                super.usernameFile(usernameFile);
                return this;
            }

            public CorfuRuntimeParametersBuilder passwordFile(String passwordFile) {
                super.passwordFile(passwordFile);
                return this;
            }

            public CorfuRuntimeParametersBuilder handshakeTimeout(int handshakeTimeout) {
                super.handshakeTimeout(handshakeTimeout);
                return this;
            }

            public CorfuRuntimeParametersBuilder requestTimeout(Duration requestTimeout) {
                super.requestTimeout(requestTimeout);
                return this;
            }

            public CorfuRuntimeParametersBuilder idleConnectionTimeout(int idleConnectionTimeout) {
                super.idleConnectionTimeout(idleConnectionTimeout);
                return this;
            }

            public CorfuRuntimeParametersBuilder keepAlivePeriod(int keepAlivePeriod) {
                super.keepAlivePeriod(keepAlivePeriod);
                return this;
            }

            public CorfuRuntimeParametersBuilder connectionTimeout(Duration connectionTimeout) {
                super.connectionTimeout(connectionTimeout);
                return this;
            }

            public CorfuRuntimeParametersBuilder connectionRetryRate(Duration connectionRetryRate) {
                super.connectionRetryRate(connectionRetryRate);
                return this;
            }

            public CorfuRuntimeParametersBuilder clientId(UUID clientId) {
                super.clientId(clientId);
                return this;
            }

            public CorfuRuntimeParametersBuilder socketType(ChannelImplementation socketType) {
                super.socketType(socketType);
                return this;
            }

            public CorfuRuntimeParametersBuilder nettyEventLoop(EventLoopGroup nettyEventLoop) {
                super.nettyEventLoop(nettyEventLoop);
                return this;
            }

            public CorfuRuntimeParametersBuilder nettyEventLoopThreadFormat(String nettyEventLoopThreadFormat) {
                super.nettyEventLoopThreadFormat(nettyEventLoopThreadFormat);
                return this;
            }

            public CorfuRuntimeParametersBuilder nettyEventLoopThreads(int nettyEventLoopThreads) {
                super.nettyEventLoopThreads(nettyEventLoopThreads);
                return this;
            }

            public CorfuRuntimeParametersBuilder shutdownNettyEventLoop(boolean shutdownNettyEventLoop) {
                super.shutdownNettyEventLoop(shutdownNettyEventLoop);
                return this;
            }

            public CorfuRuntimeParametersBuilder customNettyChannelOptions(Map<ChannelOption, Object> customNettyChannelOptions) {
                super.customNettyChannelOptions(customNettyChannelOptions);
                return this;
            }

            public CorfuRuntimeParametersBuilder uncaughtExceptionHandler(Thread.UncaughtExceptionHandler uncaughtExceptionHandler) {
                super.uncaughtExceptionHandler(uncaughtExceptionHandler);
                return this;
            }

            public CorfuRuntimeParametersBuilder systemDownHandler(Runnable systemDownHandler) {
                super.systemDownHandler(systemDownHandler);
                return this;
            }

            public CorfuRuntimeParametersBuilder beforeRpcHandler(Runnable beforeRpcHandler) {
                super.beforeRpcHandler(beforeRpcHandler);
                return this;
            }

            public CorfuRuntimeParameters.CorfuRuntimeParametersBuilder maxWriteSize(int maxWriteSize) {
                this.maxWriteSize = maxWriteSize;
                return this;
            }

            public CorfuRuntimeParameters.CorfuRuntimeParametersBuilder bulkReadSize(int bulkReadSize) {
                this.bulkReadSize = bulkReadSize;
                return this;
            }

            public CorfuRuntimeParameters.CorfuRuntimeParametersBuilder fastLoaderTimeout(Duration fastLoaderTimeout) {
                this.fastLoaderTimeout = fastLoaderTimeout;
                return this;
            }

            public CorfuRuntimeParameters.CorfuRuntimeParametersBuilder holeFillRetry(int holeFillRetry) {
                this.holeFillRetry = holeFillRetry;
                return this;
            }

            public CorfuRuntimeParameters.CorfuRuntimeParametersBuilder holeFillRetryThreshold(Duration holeFillRetryThreshold) {
                this.holeFillRetryThreshold = holeFillRetryThreshold;
                return this;
            }

            public CorfuRuntimeParameters.CorfuRuntimeParametersBuilder holeFillTimeout(Duration holeFillTimeout) {
                this.holeFillTimeout = holeFillTimeout;
                return this;
            }

            public CorfuRuntimeParameters.CorfuRuntimeParametersBuilder cacheDisabled(boolean cacheDisabled) {
                this.cacheDisabled = cacheDisabled;
                return this;
            }

            public CorfuRuntimeParameters.CorfuRuntimeParametersBuilder maxCacheEntries(long maxCacheEntries) {
                this.maxCacheEntries = maxCacheEntries;
                return this;
            }

            public CorfuRuntimeParameters.CorfuRuntimeParametersBuilder maxCacheWeight(long maxCacheWeight) {
                this.maxCacheWeight = maxCacheWeight;
                return this;
            }

            public CorfuRuntimeParameters.CorfuRuntimeParametersBuilder cacheConcurrencyLevel(int cacheConcurrencyLevel) {
                this.cacheConcurrencyLevel = cacheConcurrencyLevel;
                return this;
            }

            public CorfuRuntimeParameters.CorfuRuntimeParametersBuilder cacheExpiryTime(long cacheExpiryTime) {
                this.cacheExpiryTime = cacheExpiryTime;
                return this;
            }

            public CorfuRuntimeParameters.CorfuRuntimeParametersBuilder holeFillingDisabled(boolean holeFillingDisabled) {
                this.holeFillingDisabled = holeFillingDisabled;
                return this;
            }

            public CorfuRuntimeParameters.CorfuRuntimeParametersBuilder writeRetry(int writeRetry) {
                this.writeRetry = writeRetry;
                return this;
            }

            public CorfuRuntimeParameters.CorfuRuntimeParametersBuilder trimRetry(int trimRetry) {
                this.trimRetry = trimRetry;
                return this;
            }

            public CorfuRuntimeParameters.CorfuRuntimeParametersBuilder checkpointRetries(int checkpointRetries) {
                this.checkpointRetries = checkpointRetries;
                return this;
            }

            public CorfuRuntimeParameters.CorfuRuntimeParametersBuilder streamBatchSize(int streamBatchSize) {
                this.streamBatchSize = streamBatchSize;
                return this;
            }

            public CorfuRuntimeParameters.CorfuRuntimeParametersBuilder checkpointReadBatchSize(int checkpointReadBatchSize) {
                this.checkpointReadBatchSize = checkpointReadBatchSize;
                return this;
            }

            public CorfuRuntimeParameters.CorfuRuntimeParametersBuilder runtimeGCPeriod(Duration runtimeGCPeriod) {
                this.runtimeGCPeriod = runtimeGCPeriod;
                return this;
            }

            public CorfuRuntimeParameters.CorfuRuntimeParametersBuilder clusterId(UUID clusterId) {
                this.clusterId = clusterId;
                return this;
            }

            public CorfuRuntimeParameters.CorfuRuntimeParametersBuilder systemDownHandlerTriggerLimit(int systemDownHandlerTriggerLimit) {
                this.systemDownHandlerTriggerLimit = systemDownHandlerTriggerLimit;
                return this;
            }

            public CorfuRuntimeParameters.CorfuRuntimeParametersBuilder layoutServers(List<NodeLocator> layoutServers) {
                this.layoutServers = layoutServers;
                return this;
            }

            public CorfuRuntimeParameters.CorfuRuntimeParametersBuilder invalidateRetry(int invalidateRetry) {
                this.invalidateRetry = invalidateRetry;
                return this;
            }

            public CorfuRuntimeParameters.CorfuRuntimeParametersBuilder priorityLevel(PriorityLevel priorityLevel) {
                this.priorityLevel = priorityLevel;
                return this;
            }

            public CorfuRuntimeParameters.CorfuRuntimeParametersBuilder codecType(Codec.Type codecType) {
                this.codecType = codecType;
                return this;
            }

            public CorfuRuntimeParameters.CorfuRuntimeParametersBuilder metricsEnabled(boolean enabled) {
                this.metricsEnabled = enabled;
                return this;
            }

            public CorfuRuntimeParameters.CorfuRuntimeParametersBuilder highestSequenceNumberBatchSize(int highestSequenceNumberBatchSize) {
                this.highestSequenceNumberBatchSize = highestSequenceNumberBatchSize;
                return this;
            }

            public CorfuRuntimeParameters.CorfuRuntimeParametersBuilder streamingPollingBlockingTimeMs(long streamingPollingBlockingTimeMs) {
                this.streamingPollingBlockingTimeMs = streamingPollingBlockingTimeMs;
                return this;
            }

            public CorfuRuntimeParameters.CorfuRuntimeParametersBuilder streamingQueueSize(int streamingQueueSize) {
                this.streamingQueueSize = streamingQueueSize;
                return this;
            }

            public CorfuRuntimeParameters.CorfuRuntimeParametersBuilder streamingPollingThreadPoolSize(int streamingPollingThreadPoolSize) {
                this.streamingPollingThreadPoolSize = streamingPollingThreadPoolSize;
                return this;
            }

            public CorfuRuntimeParameters.CorfuRuntimeParametersBuilder streamingPollingIdleWaitTimeMs(int streamingPollingIdleWaitTimeMs) {
                this.streamingPollingIdleWaitTimeMs = streamingPollingIdleWaitTimeMs;
                return this;
            }

            public CorfuRuntimeParameters.CorfuRuntimeParametersBuilder streamingNotificationThreadPoolSize(int streamingNotificationThreadPoolSize) {
                this.streamingNotificationThreadPoolSize = streamingNotificationThreadPoolSize;
                return this;
            }

            public CorfuRuntimeParameters.CorfuRuntimeParametersBuilder streamingNotificationBlockingTimeMs(long streamingNotificationBlockingTimeMs) {
                this.streamingNotificationBlockingTimeMs = streamingNotificationBlockingTimeMs;
                return this;
            }

            public CorfuRuntimeParameters.CorfuRuntimeParametersBuilder streamingNotificationBatchSize(int streamingNotificationBatchSize) {
                this.streamingNotificationBatchSize = streamingNotificationBatchSize;
                return this;
            }

            public CorfuRuntimeParameters build() {
                CorfuRuntimeParameters corfuRuntimeParameters = new CorfuRuntimeParameters();
                corfuRuntimeParameters.setTlsEnabled(tlsEnabled);
                corfuRuntimeParameters.setKeyStore(keyStore);
                corfuRuntimeParameters.setKsPasswordFile(ksPasswordFile);
                corfuRuntimeParameters.setTrustStore(trustStore);
                corfuRuntimeParameters.setTsPasswordFile(tsPasswordFile);
                corfuRuntimeParameters.setSaslPlainTextEnabled(saslPlainTextEnabled);
                corfuRuntimeParameters.setUsernameFile(usernameFile);
                corfuRuntimeParameters.setPasswordFile(passwordFile);
                corfuRuntimeParameters.setHandshakeTimeout(handshakeTimeout);
                corfuRuntimeParameters.setRequestTimeout(requestTimeout);
                corfuRuntimeParameters.setIdleConnectionTimeout(idleConnectionTimeout);
                corfuRuntimeParameters.setKeepAlivePeriod(keepAlivePeriod);
                corfuRuntimeParameters.setConnectionTimeout(connectionTimeout);
                corfuRuntimeParameters.setConnectionRetryRate(connectionRetryRate);
                corfuRuntimeParameters.setClientId(clientId);
                corfuRuntimeParameters.setSocketType(socketType);
                corfuRuntimeParameters.setNettyEventLoop(nettyEventLoop);
                corfuRuntimeParameters.setNettyEventLoopThreadFormat(nettyEventLoopThreadFormat);
                corfuRuntimeParameters.setNettyEventLoopThreads(nettyEventLoopThreads);
                corfuRuntimeParameters.setShutdownNettyEventLoop(shutdownNettyEventLoop);
                corfuRuntimeParameters.setCustomNettyChannelOptions(customNettyChannelOptions);
                corfuRuntimeParameters.setUncaughtExceptionHandler(uncaughtExceptionHandler);
                corfuRuntimeParameters.setSystemDownHandler(systemDownHandler);
                corfuRuntimeParameters.setBeforeRpcHandler(beforeRpcHandler);
                corfuRuntimeParameters.setMaxWriteSize(maxWriteSize);
                corfuRuntimeParameters.setBulkReadSize(bulkReadSize);
                corfuRuntimeParameters.setFastLoaderTimeout(fastLoaderTimeout);
                corfuRuntimeParameters.setHoleFillRetry(holeFillRetry);
                corfuRuntimeParameters.setHoleFillRetryThreshold(holeFillRetryThreshold);
                corfuRuntimeParameters.setHoleFillTimeout(holeFillTimeout);
                corfuRuntimeParameters.setCacheDisabled(cacheDisabled);
                corfuRuntimeParameters.setMaxCacheEntries(maxCacheEntries);
                corfuRuntimeParameters.setMaxCacheWeight(maxCacheWeight);
                corfuRuntimeParameters.setCacheConcurrencyLevel(cacheConcurrencyLevel);
                corfuRuntimeParameters.setCacheExpiryTime(cacheExpiryTime);
                corfuRuntimeParameters.setHoleFillingDisabled(holeFillingDisabled);
                corfuRuntimeParameters.setWriteRetry(writeRetry);
                corfuRuntimeParameters.setTrimRetry(trimRetry);
                corfuRuntimeParameters.setCheckpointRetries(checkpointRetries);
                corfuRuntimeParameters.setStreamBatchSize(streamBatchSize);
                corfuRuntimeParameters.setCheckpointReadBatchSize(checkpointReadBatchSize);
                corfuRuntimeParameters.setRuntimeGCPeriod(runtimeGCPeriod);
                corfuRuntimeParameters.setClusterId(clusterId);
                corfuRuntimeParameters.setSystemDownHandlerTriggerLimit(systemDownHandlerTriggerLimit);
                corfuRuntimeParameters.setLayoutServers(layoutServers);
                corfuRuntimeParameters.setInvalidateRetry(invalidateRetry);
                corfuRuntimeParameters.setPriorityLevel(priorityLevel);
                corfuRuntimeParameters.setCodecType(codecType);
                corfuRuntimeParameters.setMetricsEnabled(metricsEnabled);
                corfuRuntimeParameters.setStreamingPollingBlockingTimeMs(streamingPollingBlockingTimeMs);
                corfuRuntimeParameters.setStreamingPollingIdleWaitTimeMs(streamingPollingIdleWaitTimeMs);
                corfuRuntimeParameters.setStreamingQueueSize(streamingQueueSize);
                corfuRuntimeParameters.setStreamingPollingThreadPoolSize(streamingPollingThreadPoolSize);
                corfuRuntimeParameters.setStreamingNotificationThreadPoolSize(streamingNotificationThreadPoolSize);
                corfuRuntimeParameters.setStreamingNotificationBlockingTimeMs(streamingNotificationBlockingTimeMs);
                corfuRuntimeParameters.setStreamingNotificationBatchSize(streamingNotificationBatchSize);

                return corfuRuntimeParameters;
            }
        }
    }

    /**
     * The parameters used to configure this {@link CorfuRuntime}.
     */
    @Getter
    private final CorfuRuntimeParameters parameters;

    /**
     * The {@link EventLoopGroup} provided to netty routers.
     */
    @Getter
    private final EventLoopGroup nettyEventLoop;

    /**
     * A view of the layout service in the Corfu server instance.
     */
    @Getter(lazy = true)
    private final LayoutView layoutView = new LayoutView(this);
    /**
     * A view of the sequencer server in the Corfu server instance.
     */
    @Getter(lazy = true)
    private final SequencerView sequencerView = new SequencerView(this);
    /**
     * A view of the address space in the Corfu server instance.
     */
    @Getter(lazy = true)
    private final AddressSpaceView addressSpaceView = new AddressSpaceView(this);
    /**
     * A view of streamsView in the Corfu server instance.
     */
    @Getter(lazy = true)
    private final StreamsView streamsView = new StreamsView(this);

    /**
     * Views of objects in the Corfu server instance.
     */
    @Getter(lazy = true)
    private final ObjectsView objectsView = new ObjectsView(this);
    /**
     * A view of the Layout Manager to manage reconfigurations of the Corfu Cluster.
     */
    @Getter(lazy = true)
    private final LayoutManagementView layoutManagementView = new LayoutManagementView(this);
    /**
     * A view of the Management Service.
     */
    @Getter(lazy = true)
    private final ManagementView managementView = new ManagementView(this);

    /**
     * CorfuStore's table registry cache for Table lifecycle management.
     */
    private final AtomicReference<TableRegistry> tableRegistry = new AtomicReference<>(null);

    /**
     * List of initial set of layout servers, i.e., servers specified in
     * connection string on bootstrap.
     */
    @Getter
    private volatile List<String> bootstrapLayoutServers;

    /**
     * List of known layout servers, refreshed on each fetchLayout.
     */
    @Getter
    private volatile List<String> layoutServers;

    /**
     * Node Router Pool.
     */
    @Getter
    private NodeRouterPool nodeRouterPool;

    /**
     * A completable future containing a layout, when completed.
     */
    public volatile CompletableFuture<Layout> layout;

    /**
     * The {@link UUID} of the cluster we are currently connected to, or null, if
     * there is no cluster yet.
     */
    @Getter
    public volatile UUID clusterId;

    @Getter
    final ViewsGarbageCollector garbageCollector = new ViewsGarbageCollector(this);

    /**
     * Notifies that the runtime is no longer used
     * and async retries to fetch the layout can be stopped.
     */
    @Getter
    private volatile boolean isShutdown = false;


    /**
     * This thread is used by fetchLayout to find a new layout in the system
     */
    final ExecutorService runtimeExecutor = Executors.newSingleThreadExecutor(new ThreadFactoryBuilder()
            .setDaemon(true)
            .setNameFormat("CorfuRuntime-%d")
            .build());

    /**
     * Latest layout seen by the runtime.
     */
    private volatile Layout latestLayout = null;

    /**
     * Register SystemDownHandler.
     * Please use CorfuRuntimeParameters builder to register this.
     *
     * @param handler Handler to invoke in case of system Down.
     * @return CorfuRuntime instance.
     */
    @Deprecated
    public CorfuRuntime registerSystemDownHandler(Runnable handler) {
        this.getParameters().setSystemDownHandler(handler);
        return this;
    }

    /**
     * Register BeforeRPCHandler.
     * Please use CorfuRuntimeParameters builder to register this.
     *
     * @param handler Handler to invoke before every RPC.
     * @return CorfuRuntime instance.
     */
    @Deprecated
    public CorfuRuntime registerBeforeRpcHandler(Runnable handler) {
        this.getParameters().setBeforeRpcHandler(handler);
        return this;
    }

    /**
     * lazy instantiation of the tableRegistry
     */
    public TableRegistry getTableRegistry() {
        TableRegistry tableRegistryObj = this.tableRegistry.get();
        if (tableRegistryObj == null) {
            synchronized (this) {
                tableRegistryObj = this.tableRegistry.get();
                if (tableRegistryObj == null) {
                    tableRegistryObj = new TableRegistry(this);
                    this.tableRegistry.set(tableRegistryObj);
                }
            }
        }
        return tableRegistryObj;
    }

    /**
     * When set, overrides the default getRouterFunction. Used by the testing
     * framework to ensure the default routers used are for testing.
     */
    public static BiFunction<CorfuRuntime, String, IClientRouter> overrideGetRouterFunction = null;

    /**
     * A function to handle getting routers. Used by test framework to inject
     * a test router. Can also be used to provide alternative logic for obtaining
     * a router.
     */
    @Getter
    private final Function<String, IClientRouter> getRouterFunction =
            overrideGetRouterFunction != null ? (address) ->
                    overrideGetRouterFunction.apply(this, address) : (address) -> {
                NodeLocator node = NodeLocator.parseString(address);
                // Generate a new router, start it and add it to the table.
                NettyClientRouter newRouter = new NettyClientRouter(node,
                        getNettyEventLoop(),
                        getParameters());
                log.debug("Connecting to new router {}", node);
                try {
                    newRouter.addClient(new LayoutHandler())
                            .addClient(new SequencerHandler())
                            .addClient(new LogUnitHandler())
                            .addClient(new ManagementHandler());
                } catch (Exception e) {
                    log.warn("Error connecting to router", e);
                    throw e;
                }
                return newRouter;
            };

    /**
     * Factory method for generating new {@link CorfuRuntime}s given a set of
     * {@link CorfuRuntimeParameters} to configure the runtime with.
     *
     * @param parameters A {@link CorfuRuntimeParameters} to use.
     * @return A new {@link CorfuRuntime}.
     */
    public static CorfuRuntime fromParameters(@Nonnull CorfuRuntimeParameters parameters) {
        return new CorfuRuntime(parameters);
    }

    /**
     * Construct a new {@link CorfuRuntime} given a {@link CorfuRuntimeParameters} instance.
     *
     * @param parameters {@link CorfuRuntimeParameters} to configure the runtime with.
     */
    private CorfuRuntime(@Nonnull CorfuRuntimeParameters parameters) {
        // Set the local parameters field
        this.parameters = parameters;

        // Populate the initial set of layout servers
        bootstrapLayoutServers = parameters.getLayoutServers().stream()
                .map(NodeLocator::toString)
                .collect(Collectors.toList());

        // Initialize list of layout servers (this list will get updated for every new layout)
        layoutServers = new ArrayList<>(bootstrapLayoutServers);

        // Set the initial cluster Id
        clusterId = parameters.getClusterId();

        // Generate or set the NettyEventLoop
        nettyEventLoop = parameters.nettyEventLoop == null ? getNewEventLoopGroup()
                : parameters.nettyEventLoop;

        // Initializing the node router pool.
        nodeRouterPool = new NodeRouterPool(getRouterFunction);

        if (parameters.metricsEnabled) {
            Logger logger = LoggerFactory.getLogger("org.corfudb.client.metricsdata");
            if (logger.isDebugEnabled()) {
                MeterRegistryInitializer.init(logger,
                        Duration.ofMinutes(1),
                        parameters.clientId.toString());
            } else {
                log.warn("No registered metrics logger provided.");
            }

        } else {
            log.warn("Runtime metrics are disabled.");
        }
<<<<<<< HEAD
=======

        fetchLayoutTimer = MeterRegistryProvider.getInstance().map(r -> Timer.builder("runtime.fetch_layout.timer")
                .publishPercentileHistogram(true).publishPercentiles(0.50, 0.99).register(r));
>>>>>>> 88841a12
        log.info("Corfu runtime version {} initialized.", getVersionString());
    }

    /**
     * Get a new {@link EventLoopGroup} for scheduling threads for Netty. The
     * {@link EventLoopGroup} is typically passed to a router.
     *
     * @return An {@link EventLoopGroup}.
     */
    private EventLoopGroup getNewEventLoopGroup() {
        // Calculate the number of threads which should be available in the thread pool.
        int numThreads = parameters.nettyEventLoopThreads == 0
                ? Runtime.getRuntime().availableProcessors() * 2 :
                parameters.nettyEventLoopThreads;
        ThreadFactory factory = new ThreadFactoryBuilder()
                .setDaemon(true)
                .setNameFormat(parameters.nettyEventLoopThreadFormat)
                .setUncaughtExceptionHandler(this::handleUncaughtThread)
                .build();
        return parameters.socketType.getGenerator().generate(numThreads, factory);
    }

    /**
     * Function which is called whenever the runtime encounters an uncaught thread.
     *
     * @param thread    The thread which terminated.
     * @param throwable The throwable which caused the thread to terminate.
     */
    private void handleUncaughtThread(@Nonnull Thread thread, @Nonnull Throwable throwable) {
        if (parameters.getUncaughtExceptionHandler() != null) {
            parameters.getUncaughtExceptionHandler().uncaughtException(thread, throwable);
        } else {
            log.error("handleUncaughtThread: {} terminated with throwable of type {}",
                    thread.getName(),
                    throwable.getClass().getSimpleName(),
                    throwable);
        }
    }

    /**
     * Shuts down the CorfuRuntime.
     * Stops async tasks from fetching the layout.
     * Cannot reuse the runtime once shutdown is called.
     */
    public void shutdown() {
        // Stopping async task from fetching layout.
        isShutdown = true;
        TableRegistry tableRegistryObj = tableRegistry.get();
        if (tableRegistryObj != null) {
            tableRegistryObj.shutdown();
        }
        garbageCollector.stop();
        runtimeExecutor.shutdownNow();
        if (layout != null) {
            try {
                layout.cancel(true);
            } catch (Exception e) {
                log.error("Runtime shutting down. Exception in terminating fetchLayout: {}", e);
            }
        }

        stop(true);

        // Shutdown the event loop
        if (parameters.shutdownNettyEventLoop) {
            nettyEventLoop.shutdownGracefully();
        }
    }

    /**
     * Stop all routers associated with this runtime & disconnect them.
     */
    public void stop() {
        stop(false);
    }

    /**
     * Stop all routers associated with this Corfu Runtime.
     **/
    public void stop(boolean shutdown) {
        nodeRouterPool.shutdown();
        if (!shutdown) {
            nodeRouterPool = new NodeRouterPool(getRouterFunction);
        }
    }

    /**
     * Get a UUID for a named stream.
     *
     * @param string The name of the stream.
     * @return The ID of the stream.
     */
    @SuppressWarnings("checkstyle:abbreviation")
    public static UUID getStreamID(String string) {
        return UUID.nameUUIDFromBytes(string.getBytes());
    }

    public static UUID getCheckpointStreamIdFromId(UUID streamId) {
        return getStreamID(streamId.toString() + StreamsView.CHECKPOINT_SUFFIX);
    }

    public static UUID getCheckpointStreamIdFromName(String streamName) {
        return getCheckpointStreamIdFromId(CorfuRuntime.getStreamID(streamName));
    }

    /**
     * Get corfu runtime version.
     **/
    public static String getVersionString() {
        if (Version.getVersionString().contains("SNAPSHOT")
                || Version.getVersionString().contains("source")) {
            return Version.getVersionString() + "("
                    + GitRepositoryState.getRepositoryState().commitIdAbbrev + ")";
        }
        return Version.getVersionString();
    }

    /**
     * If enabled, successful transactions will be written to a special transaction stream
     * (i.e. TRANSACTION_STREAM_ID)
     *
     * @param enable indicates if transaction logging is enabled
     * @return corfu runtime object
     */
    public CorfuRuntime setTransactionLogging(boolean enable) {
        this.getObjectsView().setTransactionLogging(enable);
        return this;
    }

    /**
     * Parse a configuration string and get a CorfuRuntime.
     *
     * @param configurationString The configuration string to parse.
     * @return A CorfuRuntime Configured based on the configuration string.
     */
    public CorfuRuntime parseConfigurationString(String configurationString) {
        // Parse comma sep. list.
        bootstrapLayoutServers = Pattern.compile(",")
                .splitAsStream(configurationString)
                .map(String::trim)
                .collect(Collectors.toList());
        log.info("Bootstrap Layout Servers {}", bootstrapLayoutServers);
        layoutServers = new ArrayList<>(bootstrapLayoutServers);
        return this;
    }

    /**
     * Add a layout server to the list of servers known by the CorfuRuntime.
     *
     * @param layoutServer A layout server to use.
     * @return A CorfuRuntime, to support the builder pattern.
     */
    public CorfuRuntime addLayoutServer(String layoutServer) {
        bootstrapLayoutServers.add(layoutServer);
        layoutServers.add(layoutServer);
        return this;
    }

    /**
     * Get a router, given the address.
     *
     * @param address The address of the router to get.
     * @return The router.
     */
    public IClientRouter getRouter(String address) {
        return nodeRouterPool.getRouter(NodeLocator.parseString(address));
    }

    /**
     * Invalidate the current layout.
     * If the layout has been previously invalidated and a new layout has not yet been retrieved,
     * this function does nothing.
     */
    public synchronized CompletableFuture<Layout> invalidateLayout() {
        // Is there a pending request to retrieve the layout?
        if (layout.isDone()) {
            List<String> servers = Optional.ofNullable(latestLayout)
                    .map(Layout::getLayoutServers)
                    .orElse(bootstrapLayoutServers);

            layout = fetchLayout(servers);
        }

        return layout;
    }

    /**
     * Check if the cluster Id of the layout matches the client cluster Id.
     * If the client cluster Id is null, we update the client cluster Id.
     * <p>
     * If both the layout cluster Id and the client cluster Id is null, the check is skipped.
     * This can only occur in the case of legacy cluster without a cluster Id.
     *
     * @param layout The layout to check.
     * @throws WrongClusterException If the layout belongs to the wrong cluster.
     */
    private void checkClusterId(@Nonnull Layout layout) {
        // We haven't adopted a clusterId yet.
        if (clusterId == null) {
            clusterId = layout.getClusterId();
            if (clusterId != null) {
                log.info("Connected to new cluster {}", UuidUtils.asBase64(clusterId));
            }
        } else if (!clusterId.equals(layout.getClusterId())) {
            // We connected but got a cluster id we didn't expect.
            throw new WrongClusterException(clusterId, layout.getClusterId());
        }
    }

    /**
     * Detects connections to nodes in the router pool which are no longer present in the layout.
     * For each of these nodes, the router is stopped and the reference is removed from the pool.
     * If this is not done, the reference remains and Netty keeps attempting to reconnect to the
     * disconnected node.
     *
     * @param layout The latest layout.
     */
    private void pruneRemovedRouters(@Nonnull Layout layout) {
        nodeRouterPool.getNodeRouters().keySet().stream()
                // Check if endpoint is present in the layout.
                .filter(endpoint -> !layout.getAllServers()
                        // Converting to legacy endpoint format as the layout only contains
                        // legacy format - host:port.
                        .contains(endpoint.toEndpointUrl()))
                .forEach(endpoint -> {
                    try {
                        IClientRouter router = nodeRouterPool.getNodeRouters().remove(endpoint);
                        if (router != null) {
                            // Stop the channel from keeping connecting/reconnecting to server.
                            // Also if channel is not closed properly, router will be garbage collected.
                            router.stop();
                        }
                    } catch (Exception e) {
                        log.warn("fetchLayout: Exception in stopping and removing "
                                + "router connection to node {} :", endpoint, e);
                    }
                });
    }

    /**
     * Return a completable future which is guaranteed to contain a layout.
     * This future will continue retrying until it gets a layout.
     * If you need this completable future to fail, you should chain it with a timeout.
     *
     * @param servers Layout servers to fetch the layout from.
     * @return A completable future containing a layout.
     */
    private CompletableFuture<Layout> fetchLayout(List<String> servers) {

        return CompletableFuture.supplyAsync(() -> {

            List<String> layoutServersCopy = new ArrayList<>(servers);
            parameters.getBeforeRpcHandler().run();
            int systemDownTriggerCounter = 0;
            Optional<Timer.Sample> fetchSample = MicroMeterUtils.startTimer();
            while (true) {

                Collections.shuffle(layoutServersCopy);
                // Iterate through the layout servers, attempting to connect to one
                for (String s : layoutServersCopy) {
                    log.trace("Trying connection to layout server {}", s);
                    try {
                        IClientRouter router = getRouter(s);
                        // Try to get a layout.
                        CompletableFuture<Layout> layoutFuture =
                                new LayoutClient(router, Layout.INVALID_EPOCH, Layout.INVALID_CLUSTER_ID).getLayout();
                        // Wait for layout
                        Layout l = layoutFuture.get();

                        // If the layout we got has a smaller epoch than the latestLayout epoch,
                        // we discard it.
                        if (latestLayout != null && latestLayout.getEpoch() > l.getEpoch()) {
                            log.warn("fetchLayout: Received a layout with epoch {} from server "
                                            + "{}:{} smaller than latestLayout epoch {}, "
                                            + "discarded.",
                                    l.getEpoch(), router.getHost(), router.getPort(),
                                    latestLayout.getEpoch());
                            continue;
                        }

                        checkClusterId(l);

                        // Update/refresh list of layout servers
                        this.layoutServers = l.getLayoutServers();

                        layout = layoutFuture;
                        latestLayout = l;
                        log.debug("Layout server {} responded with layout {}", s, l);

                        // Prune away removed node routers from the nodeRouterPool.
                        pruneRemovedRouters(l);
                        MicroMeterUtils.time(fetchSample, "runtime.fetch_layout.timer");
                        return l;
                    } catch (InterruptedException ie) {
                        throw new UnrecoverableCorfuInterruptedError(
                                "Interrupted during layout fetch", ie);
                    } catch (WrongClusterException we) {
                        // It is futile trying to re-connect to the wrong cluster
                        log.warn("Giving up since cluster is incorrect or reconfigured!");
                        log.info("fetchLayout: Invoking the systemDownHandler.");
                        parameters.getSystemDownHandler().run();
                        throw we;
                    } catch (ExecutionException ee) {
                        if (ee.getCause() instanceof TimeoutException) {
                            log.warn("Tried to get layout from {} but failed by timeout", s);
                        } else {
                            log.warn("Tried to get layout from {} but failed with exception:", s, ee);
                        }
                    } catch (Exception e) {
                        log.warn("Tried to get layout from {} but failed with exception:", s, e);
                    }
                }

                log.warn("Couldn't connect to any up-to-date layout servers, retrying in {}, "
                                + "Retried {} times, systemDownHandlerTriggerLimit = {}",
                        parameters.connectionRetryRate, systemDownTriggerCounter,
                        parameters.getSystemDownHandlerTriggerLimit());

                if (++systemDownTriggerCounter >= parameters.getSystemDownHandlerTriggerLimit()) {
                    log.info("fetchLayout: Invoking the systemDownHandler.");
                    parameters.getSystemDownHandler().run();
                }

                Sleep.sleepUninterruptibly(parameters.connectionRetryRate);
                if (isShutdown) {
                    return null;
                }
            }
        }, runtimeExecutor);
    }

    @SuppressWarnings("unchecked")
    private void checkVersion() {
        try {
            Layout currentLayout = CFUtils.getUninterruptibly(layout);
            List<CompletableFuture<VersionInfo>> versions =
                    currentLayout.getLayoutServers()
                            .stream().map(s -> getLayoutView().getRuntimeLayout().getBaseClient(s))
                            .map(BaseClient::getVersionInfo)
                            .collect(Collectors.toList());

            for (CompletableFuture<VersionInfo> versionCf : versions) {
                final VersionInfo version = CFUtils.getUninterruptibly(versionCf,
                        TimeoutException.class, NetworkException.class);
                if (version.getVersion() == null) {
                    log.error("Unexpected server version, server is too old to return"
                            + " version information");
                } else if (!version.getVersion().equals(getVersionString())) {
                    log.error("connect: expected version {}, but server version is {}",
                            getVersionString(), version.getVersion());
                } else {
                    log.info("connect: client version {}, server version is {}",
                            getVersionString(), version.getVersion());
                }
            }
        } catch (TimeoutException | NetworkException e) {
            log.error("connect: failed to get version. Couldn't connect to server.", e);
        } catch (Exception ex) {
            // Because checkVersion is just an informational step (log purpose), we don't need to retry
            // and we can actually ignore any exception while trying to fetch the server corfu version.
            // If at any point we decide to abort upon server mismatch this logic must change.
            log.error("connect: failed to get version.", ex);
        }
    }

    /**
     * Connect to the Corfu server instance.
     * When this function returns, the Corfu server is ready to be accessed.
     */
    public synchronized CorfuRuntime connect() {

        log.info("connect: runtime parameters {}", getParameters());

        if (layout == null) {
            log.info("Connecting to Corfu server instance, layout servers={}", bootstrapLayoutServers);
            // Fetch the current layout and save the future.
            layout = fetchLayout(bootstrapLayoutServers);
            try {
                layout.get();
            } catch (Exception e) {
                // A serious error occurred trying to connect to the Corfu instance.
                log.error("Fatal error connecting to Corfu server instance.", e);
                throw new UnrecoverableCorfuError(e);
            }
        }

        checkVersion();

        garbageCollector.start();

        return this;
    }

    // Below are deprecated methods which should no longer be
    // used and may be deprecated in the future.

    // region Deprecated Constructors

    /**
     * Constructor for CorfuRuntime.
     *
     * @deprecated Use {@link CorfuRuntime#fromParameters(CorfuRuntimeParameters)}
     **/
    @Deprecated
    public CorfuRuntime() {
        this(CorfuRuntimeParameters.builder().build());
    }

    /**
     * Parse a configuration string and get a CorfuRuntime.
     *
     * @param configurationString The configuration string to parse.
     * @deprecated Use {@link CorfuRuntime#fromParameters(CorfuRuntimeParameters)}
     */
    @Deprecated
    public CorfuRuntime(String configurationString) {
        this(CorfuRuntimeParameters.builder().build());
        this.parseConfigurationString(configurationString);
    }
    // endregion

    // region Deprecated Setters

    /**
     * Enable TLS.
     *
     * @deprecated Deprecated, set using {@link CorfuRuntimeParameters} instead.
     **/
    @Deprecated
    public CorfuRuntime enableTls(String keyStore, String ksPasswordFile, String trustStore,
                                  String tsPasswordFile) {
        log.warn("enableTls: Deprecated, please set parameters instead");
        parameters.keyStore = keyStore;
        parameters.ksPasswordFile = ksPasswordFile;
        parameters.trustStore = trustStore;
        parameters.tsPasswordFile = tsPasswordFile;
        parameters.tlsEnabled = true;
        return this;
    }

    /**
     * Enable SASL Plain Text.
     *
     * @deprecated Deprecated, set using {@link CorfuRuntimeParameters} instead.
     **/
    @Deprecated
    public CorfuRuntime enableSaslPlainText(String usernameFile, String passwordFile) {
        log.warn("enableSaslPlainText: Deprecated, please set parameters instead");
        parameters.usernameFile = usernameFile;
        parameters.passwordFile = passwordFile;
        parameters.saslPlainTextEnabled = true;
        return this;
    }

    /**
     * Whether or not to disable the cache
     *
     * @param disable True, if the cache should be disabled, false otherwise.
     * @return A CorfuRuntime to support chaining.
     * @deprecated Deprecated, set using {@link CorfuRuntimeParameters} instead.
     */
    @Deprecated
    public CorfuRuntime setCacheDisabled(boolean disable) {
        log.warn("setCacheDisabled: Deprecated, please set parameters instead");
        parameters.setCacheDisabled(disable);
        return this;
    }

    /**
     * Whether or not hole filling is disabled
     *
     * @param disable True, if hole filling should be disabled
     * @return A CorfuRuntime to support chaining.
     * @deprecated Deprecated, set using {@link CorfuRuntimeParameters} instead.
     */
    @Deprecated
    public CorfuRuntime setHoleFillingDisabled(boolean disable) {
        log.warn("setHoleFillingDisabled: Deprecated, please set parameters instead");
        parameters.setHoleFillingDisabled(disable);
        return this;
    }

    /**
     * Set the cache expiration time.
     *
     * @param expiryTime The time before cache expiration, in seconds.
     * @deprecated Deprecated, set using {@link CorfuRuntimeParameters} instead.
     */
    @Deprecated
    public CorfuRuntime setCacheExpiryTime(int expiryTime) {
        log.warn("setCacheExpiryTime: Deprecated, please set parameters instead");
        parameters.setCacheExpiryTime(expiryTime);
        return this;
    }

    /**
     * Set the bulk read size.
     *
     * @param size The bulk read size.
     * @deprecated Deprecated, set using {@link CorfuRuntimeParameters} instead.
     */
    @Deprecated
    public CorfuRuntime setBulkReadSize(int size) {
        log.warn("setBulkReadSize: Deprecated, please set parameters instead");
        parameters.setBulkReadSize(size);
        return this;
    }


    /**
     * Set the write retry time.
     *
     * @param writeRetry The number of times to retry writes.
     * @deprecated Deprecated, set using {@link CorfuRuntimeParameters} instead.
     */
    @Deprecated
    public CorfuRuntime setWriteRetry(int writeRetry) {
        log.warn("setWriteRetry: Deprecated, please set parameters instead");
        parameters.setWriteRetry(writeRetry);
        return this;
    }

    /**
     * Set the trim retry time.
     *
     * @param trimRetry The number of times to retry on trims.
     * @deprecated Deprecated, set using {@link CorfuRuntimeParameters} instead.
     */
    @Deprecated
    public CorfuRuntime setTrimRetry(int trimRetry) {
        log.warn("setTrimRetry: Deprecated, please set parameters instead");
        parameters.setWriteRetry(trimRetry);
        return this;
    }

    /**
     * Set the timeout of the fast loader, in minutes.
     *
     * @param timeout The number of minutes to wait.
     * @deprecated Deprecated, set using {@link CorfuRuntimeParameters} instead.
     */
    @Deprecated
    public CorfuRuntime setTimeoutInMinutesForFastLoading(int timeout) {
        log.warn("setTrimRetry: Deprecated, please set parameters instead");
        parameters.setFastLoaderTimeout(Duration.ofMinutes(timeout));
        return this;
    }

    // endregion
}<|MERGE_RESOLUTION|>--- conflicted
+++ resolved
@@ -900,12 +900,6 @@
         } else {
             log.warn("Runtime metrics are disabled.");
         }
-<<<<<<< HEAD
-=======
-
-        fetchLayoutTimer = MeterRegistryProvider.getInstance().map(r -> Timer.builder("runtime.fetch_layout.timer")
-                .publishPercentileHistogram(true).publishPercentiles(0.50, 0.99).register(r));
->>>>>>> 88841a12
         log.info("Corfu runtime version {} initialized.", getVersionString());
     }
 
