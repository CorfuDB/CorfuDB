package org.corfudb.util;

import com.google.common.collect.Range;
import com.google.common.collect.RangeSet;
import io.netty.buffer.ByteBuf;
import java.io.ByteArrayInputStream;
import java.io.ByteArrayOutputStream;
import java.io.IOException;
import java.io.ObjectInputStream;
import java.io.ObjectOutputStream;
import java.io.PrintWriter;
import java.io.StringWriter;
import java.nio.ByteBuffer;
import java.text.DecimalFormat;
import java.util.Collections;
import java.util.HashSet;
import java.util.List;
import java.util.Map;
import java.util.Set;
import java.util.UUID;
import java.util.concurrent.ConcurrentHashMap;
import jdk.internal.org.objectweb.asm.ClassReader;
import jdk.internal.org.objectweb.asm.tree.AbstractInsnNode;
import jdk.internal.org.objectweb.asm.tree.ClassNode;
import jdk.internal.org.objectweb.asm.tree.InsnList;
import jdk.internal.org.objectweb.asm.tree.MethodNode;
import jdk.internal.org.objectweb.asm.util.Printer;
import jdk.internal.org.objectweb.asm.util.Textifier;
import jdk.internal.org.objectweb.asm.util.TraceMethodVisitor;
import lombok.extern.slf4j.Slf4j;
import org.corfudb.protocols.logprotocol.LogEntry;
import org.corfudb.protocols.logprotocol.MultiObjectSMREntry;
import org.corfudb.protocols.wireprotocol.ILogData;
import org.corfudb.recovery.RecoveryUtils;
import org.corfudb.runtime.CorfuRuntime;
import org.corfudb.recovery.FastSmrMapsLoader;



/**
 * Created by crossbach on 5/22/15.
 */
@Slf4j
public class Utils {
    private static Printer printer = new Textifier();
    private static TraceMethodVisitor mp = new TraceMethodVisitor(printer);

    private final static char[] hexArray = "0123456789ABCDEF".toCharArray();

    /** Convert a byte array to a hex string.
     * Source:
     * https://stackoverflow.com/questions/9655181/
     * how-to-convert-a-byte-array-to-a-hex-string-in-java
     * @param bytes Byte array to convert
     * @return      Hex string representation.
     */
    public static String bytesToHex(byte[] bytes) {
        if (bytes == null) {
            return "(null)";
        }
        char[] hexChars = new char[bytes.length * 2];
        for ( int j = 0; j < bytes.length; j++ ) {
            int v = bytes[j] & 0xFF;
            hexChars[j * 2] = hexArray[v >>> 4];
            hexChars[j * 2 + 1] = hexArray[v & 0x0F];
        }
        return new String(hexChars);
    }

    public static byte[] intToBigEndianByteArray(int in) {
        return new byte[] {
                (byte) ((in >> 24) & 0xFF),
                (byte) ((in >> 16) & 0xFF),
                (byte) ((in >> 8) & 0xFF),
                (byte) (in & 0xFF)};
    }

<<<<<<< HEAD
=======

>>>>>>> 7803d5e1
    public static byte[] longToBigEndianByteArray(long in) {
        return new byte[] {
                (byte) ((in >> 56) & 0xFF),
                (byte) ((in >> 48) & 0xFF),
                (byte) ((in >> 40) & 0xFF),
                (byte) ((in >> 32) & 0xFF),
                (byte) ((in >> 24) & 0xFF),
                (byte) ((in >> 16) & 0xFF),
                (byte) ((in >> 8) & 0xFF),
                (byte) (in & 0xFF)};
    }
<<<<<<< HEAD
=======
  
>>>>>>> 7803d5e1
    /**
     * Print byte code.
     * @param bytes Byte array that represents the byte code
     * @return String representation of the byte code
     */
    public static String printByteCode(byte[] bytes) {
        ClassReader cr = new ClassReader(bytes);
        ClassNode cn = new ClassNode();
        cr.accept(cn, 0);
        final List<MethodNode> methods = cn.methods;
        StringBuilder sb = new StringBuilder();
        for (MethodNode m : methods) {
            InsnList inList = m.instructions;
            sb.append(m.name);
            for (int i = 0; i < inList.size(); i++) {
                sb.append(insnToString(inList.get(i)));
            }
        }
        return sb.toString();
    }

    public static String insnToString(AbstractInsnNode insn) {
        insn.accept(mp);
        StringWriter sw = new StringWriter();
        printer.print(new PrintWriter(sw));
        printer.getText().clear();
        return sw.toString();
    }

    /**
     * A fancy parser which parses suffixes.
     *
     * @param toParseObj
     * @return
     */
    public static long parseLong(final Object toParseObj) {
        if (toParseObj == null) {
            return 0;
        }
        if (toParseObj instanceof Long) {
            return (Long) toParseObj;
        }
        if (toParseObj instanceof Integer) {
            return (Integer) toParseObj;
        }
        String toParse = (String) toParseObj;
        if (toParse.matches("[0-9]*[A-Za-z]$")) {
            long multiplier;
            char suffix = toParse.toUpperCase().charAt(toParse.length() - 1);
            switch (suffix) {
                case 'E':
                    multiplier = 1_000_000_000_000_000_000L;
                    break;
                case 'P':
                    multiplier = 1_000_000_000_000_000L;
                    break;
                case 'T':
                    multiplier = 1_000_000_000_000L;
                    break;
                case 'G':
                    multiplier = 1_000_000_000L;
                    break;
                case 'M':
                    multiplier = 1_000_000L;
                    break;
                case 'K':
                    multiplier = 1_000L;
                    break;
                default:
                    throw new NumberFormatException("Unknown suffix: '" + suffix + "'!");
            }
            return Long.parseLong(toParse.substring(0, toParse.length() - 2)) * multiplier;
        } else {
            return Long.parseLong(toParse);
        }
    }

    @SuppressWarnings("unchecked")
    public static <T> T getOption(Map<String, Object> optionsMap, String option, Class<T> type,
                                  T defaultValue) {
        T obj = (T) optionsMap.get(option);
        if (type == Long.class) {
            if (obj == null && defaultValue != null) {
                return defaultValue;
            }
            return (T) (Long) parseLong(obj);
        } else if (type == Integer.class) {
            if (obj == null && defaultValue != null) {
                return defaultValue;
            }
            return (T) (Integer) ((Long) parseLong(obj)).intValue();
        }
        if (obj == null) {
            return defaultValue;
        }
        return obj;
    }

    public static <T> T getOption(Map<String, Object> optionsMap, String option, Class<T> type) {
        return getOption(optionsMap, option, type, null);
    }

    /**
     * Turn a range into a set of discrete longs.
     *
     * @param range The range to discretize.
     * @return A set containing all the longs in that range.
     */
    public static Set<Long> discretizeRange(Range<Long> range) {
        Set<Long> s = new HashSet<>();
        for (long l = range.lowerEndpoint(); l <= range.upperEndpoint(); l++) {
            if (range.contains(l)) {
                s.add(l);
            }
        }
        return s;
    }

    /**
     * Turn a set of ranges into a discrete set.
     *
     * @param ranges A set of ranges to discretize.
     * @return A set containing all the longs in that rangeset.
     */
    public static Set<Long> discretizeRangeSet(RangeSet<Long> ranges) {
        Set<Long> total = Collections.newSetFromMap(new ConcurrentHashMap<>());
        for (Range<Long> r : ranges.asRanges()) {
            total.addAll(Utils.discretizeRange(r));
        }
        return total;
    }

    /**
     * Convert to byte string representation.
     * from http://stackoverflow.com/questions/3758606/how-to-convert-byte-size-into-human-readable-format-in-java
     *
     * @param value The value to convert.
     * @return A string for bytes (i.e, 10GB).
     */
    public static String convertToByteStringRepresentation(final long value) {
        final long[] dividers = new long[]{1_000_000_000_000L, 1_000_000_000, 1_000_000, 1_000, 1};
        final String[] units = new String[]{"TB", "GB", "MB", "KB", "B"};
        if (value < 1) {
            throw new IllegalArgumentException("Invalid file size: " + value);
        }
        String result = null;
        for (int i = 0; i < dividers.length; i++) {
            final long divider = dividers[i];
            if (value >= divider) {
                final double cresult =
                        divider > 1 ? (double) value / (double) divider : (double) value;
                result = new DecimalFormat("#,##0.#").format(cresult) + " " + units[i];
                break;
            }
        }
        return result;
    }

    /**
     * Serialize an object into a ByteBuffer.
     * @param obj Object to serialize
     * @return Buffer of the serialized object
     */
    public static ByteBuffer serialize(Object obj) {
        try {
            //todo: make serialization less clunky!
            ByteArrayOutputStream baos = new ByteArrayOutputStream();
            ObjectOutputStream oos = new ObjectOutputStream(baos);
            oos.writeObject(obj);
            byte[] b = baos.toByteArray();
            oos.close();
            return ByteBuffer.wrap(b);
        } catch (IOException e) {
            throw new RuntimeException(e);
        }
    }

    /**
     * Deserialize an object from a ByteBuffer.
     * @param b Buffer
     * @return Deserialized object
     */
    public static Object deserialize(ByteBuffer b) {
        try {
            //todo: make serialization less clunky!
            ByteArrayInputStream bais = new ByteArrayInputStream(b.array());
            ObjectInputStream ois = new ObjectInputStream(bais);
            Object obj = ois.readObject();
            return obj;
        } catch (IOException e) {
            throw new RuntimeException(e);
        } catch (ClassNotFoundException ce) {
            throw new RuntimeException(ce);
        }
    }

    /**
     * Hex dump readable contents of ByteBuf to stdout.
     *
     * @param b ByteBuf with readable bytes available.
     */
    public static void hexdump(ByteBuf b) {
        byte[] bulk = new byte[b.readableBytes()];
        int oldReaderIndex = b.readerIndex();
        b.readBytes(bulk, 0, b.readableBytes() - 1);
        b.readerIndex(oldReaderIndex);
        hexdump(bulk);
    }

    /**
     * Hex dump contents of byte[] to stdout.
     *
     * @param bulk Bytes.
     */
    public static void hexdump(byte[] bulk) {
        if (bulk != null) {
            System.out.printf("Bulk(%d): ", bulk.length);
            for (int i = 0; i < bulk.length; i++) {
                System.out.printf("%x,", bulk[i]);
            }
            System.out.printf("\n");
        }
    }


    static long rotl64(long x, int r) {
        return (x << r) | (x >> (64 - r));
    }

    static long fmix64(long k) {
        k ^= k >> 33;
        k *= 0xff51afd7ed558ccdL;
        k ^= k >> 33;
        k *= 0xc4ceb9fe1a85ec53L;
        k ^= k >> 33;
        return k;
    }

    /**
     * murmer hash 3 implementation specialized for UUIDs,
     * based on googlecode C implementation from:
     * http://smhasher.googlecode.com/svn/trunk/MurmurHash3.cpp
     *
     * @param key key to hash
     * @param seed hash seed
     * @return hash of the key
     */
    public static UUID murmerhash3(UUID key, long seed) {
        final long msb = key.getMostSignificantBits();
        final long lsb = key.getLeastSignificantBits();
        byte[] data = new byte[8];
        data[7] = (byte) (lsb & 0xFF);
        data[6] = (byte) ((lsb >> 8) & 0xFF);
        data[5] = (byte) ((lsb >> 16) & 0xFF);
        data[4] = (byte) ((lsb >> 24) & 0xFF);
        data[3] = (byte) (msb & 0xFF);
        data[2] = (byte) ((msb >> 8) & 0xFF);
        data[1] = (byte) ((msb >> 16) & 0xFF);
        data[0] = (byte) ((msb >> 24) & 0xFF);

        int nblocks = 2;
        long h1 = seed;
        long h2 = seed;
        long c1 = 0x87c37b91114253d5L;
        long c2 = 0x4cf5ad432745937fL;
        long[] blocks = new long[nblocks];
        blocks[0] = msb;
        blocks[1] = lsb;
        for (int i = 0; i < nblocks; i++) {
            long k1 = blocks[i * 2 + 0];
            k1 *= c1;
            k1 = rotl64(k1, 31);
            k1 *= c2;
            h1 ^= k1;
            h1 = rotl64(h1, 27);
            h1 += h2;
            h1 = h1 * 5 + 0x52dce729;
            long k2 = blocks[i * 2 + 1];
            k2 *= c2;
            k2 = rotl64(k2, 33);
            k2 *= c1;
            h2 ^= k2;
            h2 = rotl64(h2, 31);
            h2 += h1;
            h2 = h2 * 5 + 0x38495ab5;
        }
        h1 ^= 2;
        h2 ^= 2;
        h1 += h2;
        h2 += h1;
        h1 = fmix64(h1);
        h2 = fmix64(h2);
        h1 += h2;
        h2 += h1;
        return new UUID(h2, h1);
    }

    /**
     * simple UUID hashing, which is *not* hashing, and is effectively
     * customized to the task of deterministically allocating new UUIDs
     * based on a given UUID (which is necessary in the assignment of stream
     * IDs in ICOrfuDBObjects that contain others, since syncing the log in
     * multiple clients needs allocators to produce the same streamID/object
     * every time).
     *
     * @param key key to hash
     * @param seed seed
     * @return hash value
     */
    public static UUID simpleUUIDHash(UUID key, long seed) {
        return new UUID(key.getMostSignificantBits(),
                key.getLeastSignificantBits() + seed);
    }

    public static UUID nextDeterministicUuid(UUID uuid, long seed) {
        return simpleUUIDHash(uuid, seed);
    }


    /** restart the JVM - borrowed from https://dzone.com/articles/programmatically-restart-java */
    /**
     * Sun property pointing the main class and its arguments.
     * Might not be defined on non Hotspot VM implementations.
     */
    public static final String SUN_JAVA_COMMAND = "sun.java.command";

    /**
     * Sleep without being interrupted.
     * @param millis Time in milliseconds to sleep
     */
    public static void sleepUninterruptibly(long millis) {
        while (true) {
            try {
                Thread.sleep(millis);
                return;
            } catch (InterruptedException ie) {
                log.trace("Interrupted");
            }
        }
    }

    /** Generates a human readable UUID string (4 hex chars) using time_mid.
     * @param id    The UUID to parse
     * @return      A human readable UUID string
     */
    public static String toReadableId(UUID id) {
        return Long.toHexString((id.getLeastSignificantBits()) & 0xFFFF);
    }

    /** Print the anatomy of a LogData
     *
     * <p>Print how many streams are contained in the Metadata and
     * how many entries per stream.
     *
     * <p>Pretty useful for understanding how the the db is being used
     * from the application perspective.
     *
     * @param logData Data entry to print
     */
    public static void printLogAnatomy(CorfuRuntime runtime, ILogData logData) {
        FastSmrMapsLoader fastLoader = new FastSmrMapsLoader(runtime);
        try {
            LogEntry le = RecoveryUtils.deserializeLogData(runtime, logData);
            if (le.getType() == LogEntry.LogEntryType.SMR) {
                log.info("printLogAnatomy: Number of Streams: 1");
                log.info("printLogAnatomy: Number of Entries: 1");
                log.info("--------------------------");
            } else if (le.getType() == LogEntry.LogEntryType.MULTIOBJSMR) {
                log.info("printLogAnatomy: Number of Streams: " + logData.getStreams().size());
                ((MultiObjectSMREntry)le).getEntryMap().forEach((stream, multiSmrEntry) -> {
                    log.info("printLogAnatomy: Number of Entries: " + multiSmrEntry
                            .getSMRUpdates(stream).size());
                });
                log.info("--------------------------");
            }

        } catch (Exception e) {
            log.warn("printLogAnatomy [logAddress={}] cannot be deserialized ",
                    logData.getGlobalAddress());
        }
    }
}<|MERGE_RESOLUTION|>--- conflicted
+++ resolved
@@ -75,10 +75,7 @@
                 (byte) (in & 0xFF)};
     }
 
-<<<<<<< HEAD
-=======
-
->>>>>>> 7803d5e1
+
     public static byte[] longToBigEndianByteArray(long in) {
         return new byte[] {
                 (byte) ((in >> 56) & 0xFF),
@@ -90,10 +87,7 @@
                 (byte) ((in >> 8) & 0xFF),
                 (byte) (in & 0xFF)};
     }
-<<<<<<< HEAD
-=======
   
->>>>>>> 7803d5e1
     /**
      * Print byte code.
      * @param bytes Byte array that represents the byte code
