--- conflicted
+++ resolved
@@ -22,13 +22,7 @@
 
     public LayoutServerAssertions layoutHasSequencerCount(int count) {
         isNotNull();
-<<<<<<< HEAD
-
-        if (actual.currentLayout.getSequencers().size() != count)
-        {
-=======
         if (actual.getCurrentLayout().getSequencers().size() != count) {
->>>>>>> 2e68756c
             failWithMessage("Expected server to be have <%d> sequencers but it had <%d>", count,
                     actual.getCurrentLayout().getSequencers().size());
         }
@@ -37,13 +31,7 @@
 
     public LayoutServerAssertions isInEpoch(long epoch) {
         isNotNull();
-<<<<<<< HEAD
-
-        if (actual.currentLayout.getEpoch() != epoch)
-        {
-=======
         if (actual.getCurrentLayout().getEpoch() != epoch) {
->>>>>>> 2e68756c
             failWithMessage("Expected server to be in epoch <%d> but it was in epoch <%d>", epoch,
                     actual.getCurrentLayout().getEpoch());
         }
@@ -52,13 +40,7 @@
 
     public LayoutServerAssertions isPhase1Rank(long phase1Rank) {
         isNotNull();
-<<<<<<< HEAD
-
-        if (actual.currentLayout.getEpoch() != phase1Rank)
-        {
-=======
         if (actual.getPhase1Rank().compareTo(phase1Rank) != 0) {
->>>>>>> 2e68756c
             failWithMessage("Expected server to be in phase1Rank <%d> but it was in phase1Rank <%d>", phase1Rank,
                     actual.getPhase1Rank());
         }
@@ -67,21 +49,12 @@
 
     public LayoutServerAssertions isPhase2Rank(long phase2Rank) {
         isNotNull();
-<<<<<<< HEAD
-
-        if (actual.currentLayout.getEpoch() != phase2Rank)
-        {
-=======
         if (actual.getPhase2Rank().compareTo(phase2Rank) != 0) {
->>>>>>> 2e68756c
             failWithMessage("Expected server to be in phase2Rank <%d> but it was in phase2Rank <%d>", phase2Rank,
                     actual.getPhase2Rank());
         }
         return this;
     }
-<<<<<<< HEAD
-}
-=======
 
     public LayoutServerAssertions isProposedLayout(Layout layout) {
         isNotNull();
@@ -92,5 +65,4 @@
         }
         return this;
     }
- }
->>>>>>> 2e68756c
+ }