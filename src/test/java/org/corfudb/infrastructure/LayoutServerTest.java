package org.corfudb.infrastructure;

import com.google.common.collect.ImmutableMap;
import com.google.common.io.Files;
import org.corfudb.protocols.wireprotocol.CorfuMsg;
import org.corfudb.protocols.wireprotocol.LayoutMsg;
import org.corfudb.protocols.wireprotocol.LayoutRankMsg;
import com.google.common.collect.ImmutableMap;
import org.corfudb.runtime.view.Layout;
import org.junit.Test;

import java.io.File;
import java.nio.file.Path;
import java.util.Collections;
import java.util.LinkedList;

import static org.assertj.core.api.Assertions.assertThat;
import static org.corfudb.infrastructure.LayoutServerAssertions.assertThat;

/**
 * Created by mwei on 12/14/15.
 */
public class LayoutServerTest extends AbstractServerTest {

    @Override
    public IServer getDefaultServer() {
        return new LayoutServer(defaultOptionsMap());
    }

    @Test
    public void memoryLayoutServerReadsLayout()
    throws Exception {

        String serviceDir = getTempDir();

        Layout l = new Layout(
                Collections.singletonList("a"),
                new LinkedList<>(),
                Collections.singletonList(new Layout.LayoutSegment(
                        Layout.ReplicationMode.CHAIN_REPLICATION,
                        0L,
                        -1L,
                        Collections.singletonList(
                                new Layout.LayoutStripe(
                                        Collections.singletonList("a")
                                )
                        )
                )),
                0L
        );

        l.getSequencers().add("test200");
        l.getSequencers().add("test201");

        Files.write(l.asJSONString().getBytes(), new File(serviceDir, "layout"));

        LayoutServer ls = new LayoutServer(new ImmutableMap.Builder<String,Object>()
                .put("--initial-token", "0")
                .put("--single", false)
                .put("--memory", true)
                .put("--log-path", serviceDir)
                .put("--sync", false)
                .build());

        setServer(ls);

        sendMessage(new CorfuMsg(CorfuMsg.CorfuMsgType.LAYOUT_REQUEST));

        assertThat((getLastMessage().getMsgType()))
                .isEqualTo(CorfuMsg.CorfuMsgType.LAYOUT_RESPONSE);
    }

    @Test
    public void nonBootstrappedServerNoLayout()
    {
        sendMessage(new CorfuMsg(CorfuMsg.CorfuMsgType.LAYOUT_REQUEST));
        assertThat(getLastMessage().getMsgType())
                .isEqualTo(CorfuMsg.CorfuMsgType.LAYOUT_NOBOOTSTRAP);
    }

    @Test
    public void bootstrapServerInstallsNewLayout()
    {
        Layout testLayout = getTestLayout();
        sendMessage(new LayoutMsg(testLayout, CorfuMsg.CorfuMsgType.LAYOUT_BOOTSTRAP));
        sendMessage(new CorfuMsg(CorfuMsg.CorfuMsgType.LAYOUT_REQUEST));
        assertThat(getLastMessage().getMsgType())
                .isEqualTo(CorfuMsg.CorfuMsgType.LAYOUT_RESPONSE);
        assertThat(((LayoutMsg)getLastMessage()).getLayout())
                .isEqualTo(testLayout);
    }

    @Test
    public void cannotBootstrapServerTwice()
    {
        Layout testLayout = getTestLayout();
        sendMessage(new LayoutMsg(testLayout, CorfuMsg.CorfuMsgType.LAYOUT_BOOTSTRAP));
        sendMessage(new LayoutMsg(testLayout, CorfuMsg.CorfuMsgType.LAYOUT_BOOTSTRAP));
        assertThat(getLastMessage().getMsgType())
                .isEqualTo(CorfuMsg.CorfuMsgType.NACK);
    }

    Layout getTestLayout() {
        String localAddress = "localhost:9999";
        return new Layout(
                Collections.singletonList(localAddress),
                Collections.singletonList(localAddress),
                Collections.singletonList(new Layout.LayoutSegment(
                        Layout.ReplicationMode.CHAIN_REPLICATION,
                        0L,
                        -1L,
                        Collections.singletonList(
                                new Layout.LayoutStripe(
                                        Collections.singletonList(localAddress)
                                )
                        )
                )),
                0L
        );
    }

    void bootstrapServer(Layout l)
    {
        sendMessage(new LayoutMsg(l, CorfuMsg.CorfuMsgType.LAYOUT_BOOTSTRAP));
    }

    @Test
    public void prepareRejectsLowerRanks()
    {
        bootstrapServer(getTestLayout());
        sendMessage(new LayoutRankMsg(null, 100, CorfuMsg.CorfuMsgType.LAYOUT_PREPARE));
        assertThat(getLastMessage().getMsgType())
                .isEqualTo(CorfuMsg.CorfuMsgType.ACK);
        sendMessage(new LayoutRankMsg(null, 10, CorfuMsg.CorfuMsgType.LAYOUT_PREPARE));
        assertThat(getLastMessage().getMsgType())
                .isEqualTo(CorfuMsg.CorfuMsgType.LAYOUT_PREPARE_REJECT);
    }

    @Test
    public void proposeRejectsLowerRanks()
    {
        bootstrapServer(getTestLayout());
        sendMessage(new LayoutRankMsg(null, 100, CorfuMsg.CorfuMsgType.LAYOUT_PREPARE));
        assertThat(getLastMessage().getMsgType())
                .isEqualTo(CorfuMsg.CorfuMsgType.ACK);
        sendMessage(new LayoutRankMsg(getTestLayout(), 10, CorfuMsg.CorfuMsgType.LAYOUT_PROPOSE));
        assertThat(getLastMessage().getMsgType())
                .isEqualTo(CorfuMsg.CorfuMsgType.LAYOUT_PROPOSE_REJECT);
    }

    @Test
    public void proposeRejectsAlreadyProposed()
    {
        bootstrapServer(getTestLayout());
        sendMessage(new LayoutRankMsg(null, 10, CorfuMsg.CorfuMsgType.LAYOUT_PREPARE));
        assertThat(getLastMessage().getMsgType())
                .isEqualTo(CorfuMsg.CorfuMsgType.ACK);
        sendMessage(new LayoutRankMsg(getTestLayout(), 10, CorfuMsg.CorfuMsgType.LAYOUT_PROPOSE));
        assertThat(getLastMessage().getMsgType())
                .isEqualTo(CorfuMsg.CorfuMsgType.ACK);
        sendMessage(new LayoutRankMsg(getTestLayout(), 10, CorfuMsg.CorfuMsgType.LAYOUT_PROPOSE));
        assertThat(getLastMessage().getMsgType())
                .isEqualTo(CorfuMsg.CorfuMsgType.LAYOUT_PROPOSE_REJECT);
    }

    @Test
    public void commitReturnsAck()
    {
        bootstrapServer(getTestLayout());
        sendMessage(new LayoutRankMsg(null, 100, CorfuMsg.CorfuMsgType.LAYOUT_PREPARE));
        assertThat(getLastMessage().getMsgType())
                .isEqualTo(CorfuMsg.CorfuMsgType.ACK);
        sendMessage(new LayoutRankMsg(getTestLayout(), 100, CorfuMsg.CorfuMsgType.LAYOUT_PROPOSE));
        assertThat(getLastMessage().getMsgType())
                .isEqualTo(CorfuMsg.CorfuMsgType.ACK);
        sendMessage(new LayoutRankMsg(TestLayoutBuilder.single(9000), 1000, CorfuMsg.CorfuMsgType.LAYOUT_COMMITTED));
        assertThat(getLastMessage().getMsgType())
                .isEqualTo(CorfuMsg.CorfuMsgType.ACK);
    }

    @Test
    public void checkThatLayoutIsPersisted()
            throws Exception
    {
        String serviceDir = getTempDir();

        LayoutServer s1 = new LayoutServer(new ImmutableMap.Builder<String,Object>()
                .put("--log-path", serviceDir)
                .put("--memory", false)
                .put("--single", false)
                .build());

        setServer(s1);
        bootstrapServer(getTestLayout());
        Layout l100 = getTestLayout();
        l100.setEpoch(100);
        sendMessage(new LayoutRankMsg(null, 100, CorfuMsg.CorfuMsgType.LAYOUT_PREPARE));
        assertThat(getLastMessage().getMsgType())
                .isEqualTo(CorfuMsg.CorfuMsgType.ACK);
        sendMessage(new LayoutRankMsg(l100, 100, CorfuMsg.CorfuMsgType.LAYOUT_PROPOSE));

        assertThat(getLastMessage().getMsgType())
                .isEqualTo(CorfuMsg.CorfuMsgType.ACK);
        assertThat(s1)
                .isInEpoch(0);
        assertThat(s1)
                .isPhase1Rank(100);
        assertThat(s1)
                .isPhase2Rank(100);
        s1.shutdown();

        LayoutServer s2 = new LayoutServer(new ImmutableMap.Builder<String,Object>()
                .put("--log-path", serviceDir)
                .put("--single", false)
                .put("--memory", false)
                .build());
        this.router.setServerUnderTest(s2);
        assertThat(s2)
                .isInEpoch(0);
        assertThat(s2)
                .isPhase1Rank(100);
        assertThat(s2)
                .isPhase2Rank(100);

        sendMessage(new CorfuMsg(CorfuMsg.CorfuMsgType.LAYOUT_REQUEST));
        assertThat(getLastMessage().getMsgType())
                .isEqualTo(CorfuMsg.CorfuMsgType.LAYOUT_RESPONSE);
<<<<<<< HEAD
        assertThat(((LayoutMsg)getLastMessage()).getLayout().getEpoch())
                .isEqualTo(100);
    }

=======
        assertThat(((LayoutMsg) getLastMessage()).getLayout().getEpoch())
                .isEqualTo(0);
    }

    /**
     * The test validates that the data in accepted phase1 and phase2 messages
     * is persisted to disk and survives layout server restarts.
     *
     * @throws Exception
     */
    @Test
    public void checkPaxosPhasesPersisted() throws Exception {
        String serviceDir = getTempDir();

        LayoutServer s1 = new LayoutServer(new ImmutableMap.Builder<String, Object>()
                .put("--log-path", serviceDir)
                .put("--memory", false)
                .put("--single", false)
                .build(), getRouter());

        setServer(s1);
        Layout l100 = TestLayoutBuilder.single(9000);
        bootstrapServer(l100);

        l100.setEpoch(100);

        // validate phase 1
        sendMessage(new LayoutRankMsg(null, 100, CorfuMsg.CorfuMsgType.LAYOUT_PREPARE));
        assertThat(getLastMessage().getMsgType()).isEqualTo(CorfuMsg.CorfuMsgType.LAYOUT_PREPARE_ACK);

//        assertThat(s1).isInEpoch(0);
        assertThat(s1).isPhase1Rank(new Rank(100L, AbstractServerTest.testClientId));
        s1.shutdown();

        LayoutServer s2 = new LayoutServer(new ImmutableMap.Builder<String, Object>()
                .put("--log-path", serviceDir)
                .put("--single", false)
                .put("--memory", false)
                .build(), getRouter());
        this.router.reset();
        this.router.addServer(s2);
        assertThat(s2).isInEpoch(0);
        assertThat(s2).isPhase1Rank(new Rank(100L, AbstractServerTest.testClientId));

        // validate phase2 data persistence

        sendMessage(new LayoutRankMsg(l100, 100, CorfuMsg.CorfuMsgType.LAYOUT_PROPOSE));
        assertThat(getLastMessage().getMsgType()).isEqualTo(CorfuMsg.CorfuMsgType.ACK);
        s2.shutdown();

        LayoutServer s3 = new LayoutServer(new ImmutableMap.Builder<String, Object>()
                .put("--log-path", serviceDir)
                .put("--single", false)
                .put("--memory", false)
                .build(), getRouter());
        this.router.reset();
        this.router.addServer(s3);
        assertThat(s3).isInEpoch(0);
        assertThat(s3).isPhase1Rank(new Rank(100L, AbstractServerTest.testClientId));
        assertThat(s3).isPhase2Rank(new Rank(100L, AbstractServerTest.testClientId));
        assertThat(s3).isProposedLayout(l100);

    }

    /**
     * Validates that the layout server accept or rejects incoming phase1 messages based on
     * the last persisted phase1 rank.
     *
     * @throws Exception
     */
    @Test
    public void checkMessagesValidatedAgainstPhase1PersistedData() throws Exception {
        String serviceDir = getTempDir();

        LayoutServer s1 = new LayoutServer(new ImmutableMap.Builder<String, Object>()
                .put("--log-path", serviceDir)
                .put("--memory", false)
                .put("--single", false)
                .build(), getRouter());

        setServer(s1);
        Layout l100 = TestLayoutBuilder.single(9000);
        bootstrapServer(l100);

        // validate phase 1
        sendMessage(new LayoutRankMsg(null, 100, CorfuMsg.CorfuMsgType.LAYOUT_PREPARE));
        assertThat(getLastMessage().getMsgType()).isEqualTo(CorfuMsg.CorfuMsgType.LAYOUT_PREPARE_ACK);

        assertThat(s1).isInEpoch(0);
        assertThat(s1).isPhase1Rank(new Rank(100L, AbstractServerTest.testClientId));
        s1.shutdown();

        LayoutServer s2 = new LayoutServer(new ImmutableMap.Builder<String, Object>()
                .put("--log-path", serviceDir)
                .put("--single", false)
                .put("--memory", false)
                .build(), getRouter());
        this.router.reset();
        this.router.addServer(s2);
        assertThat(s2).isInEpoch(0);
        assertThat(s2).isPhase1Rank(new Rank(100L, AbstractServerTest.testClientId));

        //new LAYOUT_PREPARE message with a lower phase1 rank should be rejected
        sendMessage(new LayoutRankMsg(null, 99, CorfuMsg.CorfuMsgType.LAYOUT_PREPARE));
        assertThat(getLastMessage().getMsgType()).isEqualTo(CorfuMsg.CorfuMsgType.LAYOUT_PREPARE_REJECT);


        //new LAYOUT_PREPARE message with a higher phase1 rank should be accepted
        sendMessage(new LayoutRankMsg(null, 101, CorfuMsg.CorfuMsgType.LAYOUT_PREPARE));
        assertThat(getLastMessage().getMsgType()).isEqualTo(CorfuMsg.CorfuMsgType.LAYOUT_PREPARE_ACK);
    }

    /**
     * Validates that the layout server accept or rejects incoming phase2 messages based on
     * the last persisted phase1 and phase2 data.
     * If persisted phase1 rank does not match the LAYOUT_PROPOSE message then the server did not
     * take part in the prepare phase. It should reject this message.
     * If the persisted phase2 rank is the same as incoming message, it will be rejected as it is a
     * duplicate message.
     *
     * @throws Exception
     */
    @Test
    public void checkMessagesValidatedAgainstPhase2PersistedData() throws Exception {
        String serviceDir = getTempDir();

        LayoutServer s1 = new LayoutServer(new ImmutableMap.Builder<String, Object>()
                .put("--log-path", serviceDir)
                .put("--memory", false)
                .put("--single", false)
                .build(), getRouter());

        setServer(s1);
        Layout l100 = TestLayoutBuilder.single(9000);
        bootstrapServer(l100);
        l100.setEpoch(100);
        // validate phase 1
        sendMessage(new LayoutRankMsg(null, 100, CorfuMsg.CorfuMsgType.LAYOUT_PREPARE));
        assertThat(getLastMessage().getMsgType()).isEqualTo(CorfuMsg.CorfuMsgType.LAYOUT_PREPARE_ACK);

        // the epoch should not change yet.
//        assertThat(s1).isInEpoch(0);
        assertThat(s1).isPhase1Rank(new Rank(100L, AbstractServerTest.testClientId));
        s1.shutdown();

        LayoutServer s2 = new LayoutServer(new ImmutableMap.Builder<String, Object>()
                .put("--log-path", serviceDir)
                .put("--single", false)
                .put("--memory", false)
                .build(), getRouter());
        this.router.reset();
        this.router.addServer(s2);
        assertThat(s2).isInEpoch(0);
        assertThat(s2).isPhase1Rank(new Rank(100L, AbstractServerTest.testClientId));

        //new LAYOUT_PROPOSE message with a lower phase2 rank should be rejected
        sendMessage(new LayoutRankMsg(l100, 99, CorfuMsg.CorfuMsgType.LAYOUT_PROPOSE));
        assertThat(getLastMessage().getMsgType()).isEqualTo(CorfuMsg.CorfuMsgType.LAYOUT_PROPOSE_REJECT);


        //new LAYOUT_PREPARE message with a higher phase2 rank should be rejected
        sendMessage(new LayoutRankMsg(l100, 101, CorfuMsg.CorfuMsgType.LAYOUT_PROPOSE));
        assertThat(getLastMessage().getMsgType()).isEqualTo(CorfuMsg.CorfuMsgType.LAYOUT_PROPOSE_REJECT);

        //new LAYOUT_PREPARE message with same phase2 rank should be accepted
        sendMessage(new LayoutRankMsg(l100, 100, CorfuMsg.CorfuMsgType.LAYOUT_PROPOSE));
        assertThat(getLastMessage().getMsgType()).isEqualTo(CorfuMsg.CorfuMsgType.ACK);
        s2.shutdown();

        LayoutServer s3 = new LayoutServer(new ImmutableMap.Builder<String, Object>()
                .put("--log-path", serviceDir)
                .put("--single", false)
                .put("--memory", false)
                .build(), getRouter());
        this.router.reset();
        this.router.addServer(s3);
        // the epoch should have changed by now.
        assertThat(s3).isInEpoch(0);
        assertThat(s3).isPhase1Rank(new Rank(100L, AbstractServerTest.testClientId));
        assertThat(s3).isProposedLayout(l100);
    }

    /**
     * Validates that the layout server accept or rejects incoming phase1 and phase2 messages from multiple
     * clients based on current state {Phease1Rank [rank, clientID], Phase2Rank [rank, clientID] }
     * If LayoutServer has accepted a phase1 message from a client , it can only accept a higher ranked phase1 message
     * from another client.
     * A phase2 message can only be accepted if the last accepted phase1 message is from the same client and has the
     * same rank.
     *
     * @throws Exception
     */
    @Test
    public void checkPhase1AndPhase2MessagesFromMultipleClients() throws Exception {
        String serviceDir = getTempDir();

        LayoutServer s1 = new LayoutServer(new ImmutableMap.Builder<String, Object>()
                .put("--log-path", serviceDir)
                .put("--memory", false)
                .put("--single", false)
                .build(), getRouter());

        setServer(s1);
        Layout l100 = TestLayoutBuilder.single(9000);
        bootstrapServer(l100);
        l100.setEpoch(100);
        /* validate phase 1 */
        sendMessage(new LayoutRankMsg(null, 100, CorfuMsg.CorfuMsgType.LAYOUT_PREPARE));
        assertThat(getLastMessage().getMsgType()).isEqualTo(CorfuMsg.CorfuMsgType.LAYOUT_PREPARE_ACK);

        // the epoch should not change yet.
//        assertThat(s1).isInEpoch(0);
        assertThat(s1).isPhase1Rank(new Rank(100L, AbstractServerTest.testClientId));

        // message from a different client with same rank should be rejected or accepted based on
        // whether the uuid is greater of smaller.
        sendMessage(UUID.nameUUIDFromBytes("OTHER_CLIENT".getBytes()), new LayoutRankMsg(null, 100, CorfuMsg.CorfuMsgType.LAYOUT_PREPARE));
        assertThat(getLastMessage().getMsgType()).isEqualTo(CorfuMsg.CorfuMsgType.LAYOUT_PREPARE_REJECT);

        sendMessage(UUID.nameUUIDFromBytes("TEST_CLIENT_OTHER".getBytes()), new LayoutRankMsg(null, 100, CorfuMsg.CorfuMsgType.LAYOUT_PREPARE));
        assertThat(getLastMessage().getMsgType()).isEqualTo(CorfuMsg.CorfuMsgType.LAYOUT_PREPARE_ACK);

        // message from a different client but with a higher rank gets accepted
        sendMessage(UUID.nameUUIDFromBytes("OTHER_CLIENT".getBytes()), new LayoutRankMsg(null, 101, CorfuMsg.CorfuMsgType.LAYOUT_PREPARE));
        assertThat(getLastMessage().getMsgType()).isEqualTo(CorfuMsg.CorfuMsgType.LAYOUT_PREPARE_ACK);
        assertThat(s1).isPhase1Rank(new Rank(101L, UUID.nameUUIDFromBytes("OTHER_CLIENT".getBytes())));
//        assertThat(s1).isInEpoch(0);

        // testing behaviour after server restart
        s1.shutdown();
        LayoutServer s2 = new LayoutServer(new ImmutableMap.Builder<String, Object>()
                .put("--log-path", serviceDir)
                .put("--single", false)
                .put("--memory", false)
                .build(), getRouter());
        this.router.reset();
        this.router.addServer(s2);
        assertThat(s2).isInEpoch(0);
        assertThat(s2).isPhase1Rank(new Rank(101L, UUID.nameUUIDFromBytes("OTHER_CLIENT".getBytes())));
        //duplicate message to be rejected
        sendMessage(UUID.nameUUIDFromBytes("OTHER_CLIENT".getBytes()), new LayoutRankMsg(null, 101, CorfuMsg.CorfuMsgType.LAYOUT_PREPARE));
        assertThat(getLastMessage().getMsgType()).isEqualTo(CorfuMsg.CorfuMsgType.LAYOUT_PREPARE_REJECT);

        /* validate phase 2 */

        //phase2 message from a different client than the one whose phase1 was last accepted is rejected
        sendMessage(new LayoutRankMsg(null, 101, CorfuMsg.CorfuMsgType.LAYOUT_PROPOSE));
        assertThat(getLastMessage().getMsgType()).isEqualTo(CorfuMsg.CorfuMsgType.LAYOUT_PROPOSE_REJECT);

        // phase2 from same client with same rank as in phase1 gets accepted
        sendMessage(UUID.nameUUIDFromBytes("OTHER_CLIENT".getBytes()), new LayoutRankMsg(l100, 101, CorfuMsg.CorfuMsgType.LAYOUT_PROPOSE));
        assertThat(getLastMessage().getMsgType()).isEqualTo(CorfuMsg.CorfuMsgType.ACK);

        assertThat(s2).isInEpoch(0);
        assertThat(s2).isPhase1Rank(new Rank(101L, UUID.nameUUIDFromBytes("OTHER_CLIENT".getBytes())));
        assertThat(s2).isPhase2Rank(new Rank(101L, UUID.nameUUIDFromBytes("OTHER_CLIENT".getBytes())));
        assertThat(s2).isProposedLayout(l100);

        s2.shutdown();
    }


>>>>>>> 2e68756c
}<|MERGE_RESOLUTION|>--- conflicted
+++ resolved
@@ -225,12 +225,6 @@
         sendMessage(new CorfuMsg(CorfuMsg.CorfuMsgType.LAYOUT_REQUEST));
         assertThat(getLastMessage().getMsgType())
                 .isEqualTo(CorfuMsg.CorfuMsgType.LAYOUT_RESPONSE);
-<<<<<<< HEAD
-        assertThat(((LayoutMsg)getLastMessage()).getLayout().getEpoch())
-                .isEqualTo(100);
-    }
-
-=======
         assertThat(((LayoutMsg) getLastMessage()).getLayout().getEpoch())
                 .isEqualTo(0);
     }
@@ -493,5 +487,4 @@
     }
 
 
->>>>>>> 2e68756c
 }