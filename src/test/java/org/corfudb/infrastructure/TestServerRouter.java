package org.corfudb.infrastructure;

import io.netty.channel.ChannelHandlerContext;
import lombok.Getter;
import lombok.Setter;
import org.corfudb.protocols.wireprotocol.CorfuMsg;

import java.util.ArrayList;
import java.util.List;
import java.util.concurrent.atomic.AtomicLong;

/**
 * Created by mwei on 12/13/15.
 */
public class TestServerRouter implements IServerRouter {

    @Setter
    IServer serverUnderTest;
    AtomicLong requestCounter;

    @Getter
    @Setter
    long epoch;

    @Getter
    public List<CorfuMsg> responseMessages;

    public TestServerRouter()
    {
        reset();
    }

    public void reset()
    {
        this.responseMessages = new ArrayList<>();
        this.requestCounter = new AtomicLong();
    }

    @Override
    public void sendResponse(ChannelHandlerContext ctx, CorfuMsg inMsg, CorfuMsg outMsg) {
        this.responseMessages.add(outMsg);
    }

    public void sendServerMessage(CorfuMsg msg)
    {
        msg.setRequestID(requestCounter.getAndIncrement());
        serverUnderTest.handleMessage(msg, null, this);
    }
<<<<<<< HEAD
=======

    /**
     * This simulates the serialization and deserialization that happens in the Netty pipeline for all messages
     * from server to client.
     *
     * @param message
     * @return
     */

    public CorfuMsg simulateSerialization(CorfuMsg message) {
        /* simulate serialization/deserialization */
        ByteBuf oBuf = ByteBufAllocator.DEFAULT.buffer();
        //Class<? extends CorfuMsg> type = message.getMsgType().messageType;
        //extra assert needed to simulate real Netty behavior
        //assertThat(message.getClass().getSimpleName()).isEqualTo(type.getSimpleName());
        //type.cast(message).serialize(oBuf);
        message.serialize(oBuf);
        oBuf.resetReaderIndex();
        CorfuMsg msgOut = CorfuMsg.deserialize(oBuf);
        oBuf.release();
        return msgOut;
    }

>>>>>>> 2e68756c
}<|MERGE_RESOLUTION|>--- conflicted
+++ resolved
@@ -46,8 +46,6 @@
         msg.setRequestID(requestCounter.getAndIncrement());
         serverUnderTest.handleMessage(msg, null, this);
     }
-<<<<<<< HEAD
-=======
 
     /**
      * This simulates the serialization and deserialization that happens in the Netty pipeline for all messages
@@ -71,5 +69,4 @@
         return msgOut;
     }
 
->>>>>>> 2e68756c
 }