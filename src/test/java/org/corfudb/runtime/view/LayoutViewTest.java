package org.corfudb.runtime.view;

import lombok.Getter;
import org.corfudb.infrastructure.LayoutServer;
import org.corfudb.infrastructure.SequencerServer;
import org.corfudb.runtime.CorfuRuntime;
import org.junit.Test;

import java.util.Collections;

import static org.assertj.core.api.Assertions.assertThat;

/**
 * Created by mwei on 1/6/16.
 */
public class LayoutViewTest extends AbstractViewTest {

    @Getter
    final String defaultConfigurationString = getDefaultEndpoint();

    @Test
    public void canGetLayout() {
        addServerForTest(getDefaultEndpoint(), new LayoutServer(defaultOptionsMap()));
        wireRouters();

        CorfuRuntime r = getRuntime().connect();
        Layout l = r.getLayoutView().getCurrentLayout();
        assertThat(l.asJSONString())
                .isNotNull();
    }

    @Test
    public void canSetLayout()
            throws Exception {
<<<<<<< HEAD
        addServerForTest(getDefaultEndpoint(), new LayoutServer(defaultOptionsMap()));
        wireRouters();

        CorfuRuntime r = getRuntime().connect();
        String localAddress = "localhost:9000";
        Layout l = new Layout(
                Collections.singletonList(localAddress),
                Collections.singletonList(localAddress),
                Collections.singletonList(new Layout.LayoutSegment(
                        Layout.ReplicationMode.CHAIN_REPLICATION,
                        0L,
                        -1L,
                        Collections.singletonList(
                                new Layout.LayoutStripe(
                                        Collections.singletonList(localAddress)
                                )
                        )
                )),
                1L
        );

=======
        CorfuRuntime r = getDefaultRuntime().connect();
        Layout l = new TestLayoutBuilder()
                .setEpoch(1L)
                .addLayoutServer(9000)
                .addSequencer(9000)
                .buildSegment()
                    .buildStripe()
                        .addLogUnit(9000)
                    .addToSegment()
                .addToLayout()
                .build();
        l.setRuntime(r);
>>>>>>> 2e68756c
        r.getLayoutView().updateLayout(l, 1L);
        r.invalidateLayout();
        assertThat(r.getLayoutView().getLayout().epoch)
                .isEqualTo(1L);
    }
}<|MERGE_RESOLUTION|>--- conflicted
+++ resolved
@@ -32,29 +32,6 @@
     @Test
     public void canSetLayout()
             throws Exception {
-<<<<<<< HEAD
-        addServerForTest(getDefaultEndpoint(), new LayoutServer(defaultOptionsMap()));
-        wireRouters();
-
-        CorfuRuntime r = getRuntime().connect();
-        String localAddress = "localhost:9000";
-        Layout l = new Layout(
-                Collections.singletonList(localAddress),
-                Collections.singletonList(localAddress),
-                Collections.singletonList(new Layout.LayoutSegment(
-                        Layout.ReplicationMode.CHAIN_REPLICATION,
-                        0L,
-                        -1L,
-                        Collections.singletonList(
-                                new Layout.LayoutStripe(
-                                        Collections.singletonList(localAddress)
-                                )
-                        )
-                )),
-                1L
-        );
-
-=======
         CorfuRuntime r = getDefaultRuntime().connect();
         Layout l = new TestLayoutBuilder()
                 .setEpoch(1L)
@@ -67,7 +44,6 @@
                 .addToLayout()
                 .build();
         l.setRuntime(r);
->>>>>>> 2e68756c
         r.getLayoutView().updateLayout(l, 1L);
         r.invalidateLayout();
         assertThat(r.getLayoutView().getLayout().epoch)
