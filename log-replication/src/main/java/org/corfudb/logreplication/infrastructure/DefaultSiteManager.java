package org.corfudb.logreplication.infrastructure;

import lombok.Getter;
import lombok.Setter;
import lombok.extern.slf4j.Slf4j;
import org.corfudb.infrastructure.logreplication.DefaultSiteConfig;
import org.corfudb.logreplication.proto.LogReplicationSiteInfo.SiteStatus;
import org.corfudb.logreplication.proto.LogReplicationSiteInfo.SiteConfigurationMsg;

import java.io.File;
import java.io.FileNotFoundException;
import java.io.FileReader;
import java.io.IOException;
import java.util.ArrayList;
import java.util.HashMap;
import java.util.List;
import java.util.Map;
import java.util.Properties;
import java.util.Set;

import static java.lang.Thread.sleep;

@Slf4j
public class DefaultSiteManager extends CorfuReplicationSiteManagerAdapter {
    public static long epoch = 0;
    public static final int changeInterval = 5000;
    public static final String config_file = "/config/corfu/corfu_replication_config.properties";
    private static final String DEFAULT_PRIMARY_SITE_NAME = "primary_site";
    private static final String DEFAULT_STANDBY_SITE_NAME = "standby_site";
    private static final int NUM_NODES_PER_CLUSTER = 3;

    private static final String PRIMARY_SITE_NAME = "primary_site";
    private static final String STANDBY_SITE_NAME = "standby_site";
    private static final String PRIMARY_SITE_CORFU_PORTNUM = "primary_site_corfu_portnumber";
    private static final String STANDBY_SITE_CORFU_PORTNUM = "standby_site_corfu_portnumber";
    private static final String LOG_REPLICATION_SERVICE_PRIMARY_PORT_NUM = "primary_site_portnumber";
    private static final String LOG_REPLICATION_SERVICE_STANDBY_PORT_NUM = "standby_site_portnumber";


    private static final String PRIMARY_SITE_NODE = "primary_site_node";
    private static final String STANDBY_SITE_NODE = "standby_site_node";

    @Getter
    public SiteManagerCallback siteManagerCallback;

    Thread thread = new Thread(siteManagerCallback);

    DefaultSiteManager() {
    }

    public void start() {
        siteManagerCallback = new SiteManagerCallback(this);
        thread = new Thread(siteManagerCallback);
        thread.start();
    }

    public static CrossSiteConfiguration readConfig() throws IOException {
        CrossSiteConfiguration.SiteInfo primarySite;
        Map<String, CrossSiteConfiguration.SiteInfo> standbySites = new HashMap<>();
        List<String> primaryNodeNames = new ArrayList<>();
        List<String> standbyNodeNames = new ArrayList<>();
        List<String> primaryIpAddresses = new ArrayList<>();
        List<String> standbyIpAddresses = new ArrayList<>();
        String primarySiteName;
        String primaryCorfuPort;
        String primaryLogReplicationPort;

        String standbySiteName;
        String standbyCorfuPort;
        String standbyLogReplicationPort;

        File configFile = new File(config_file);
        try {
            FileReader reader = new FileReader(configFile);
            Properties props = new Properties();
            props.load(reader);

            Set<String> names = props.stringPropertyNames();

            primarySiteName = props.getProperty(PRIMARY_SITE_NAME, DEFAULT_PRIMARY_SITE_NAME);
            primaryCorfuPort = props.getProperty(PRIMARY_SITE_CORFU_PORTNUM);
            primaryLogReplicationPort = props.getProperty(LOG_REPLICATION_SERVICE_PRIMARY_PORT_NUM);
            for (int i = 0; i < NUM_NODES_PER_CLUSTER; i++) {
                String nodeName = PRIMARY_SITE_NODE + i;
<<<<<<< HEAD

=======
>>>>>>> d33f8307
                if (!names.contains(nodeName)) {
                    continue;
                }
                primaryNodeNames.add(nodeName);
                primaryIpAddresses.add(props.getProperty(nodeName));
                primaryNodeNames.add(nodeName);

            }

            standbySiteName = props.getProperty(STANDBY_SITE_NAME, DEFAULT_STANDBY_SITE_NAME);
            standbyCorfuPort = props.getProperty(STANDBY_SITE_CORFU_PORTNUM);
            standbyLogReplicationPort = props.getProperty(LOG_REPLICATION_SERVICE_STANDBY_PORT_NUM);
            for (int i = 0; i < NUM_NODES_PER_CLUSTER; i++) {
                String nodeName = STANDBY_SITE_NODE + i;
<<<<<<< HEAD

=======
>>>>>>> d33f8307
                if (!names.contains(nodeName)) {
                    continue;
                }
                standbyNodeNames.add(nodeName);
                standbyIpAddresses.add(props.getProperty(nodeName));
                standbyNodeNames.add(nodeName);
            }
            reader.close();
        } catch (FileNotFoundException e) {
            log.warn("Site Config File {} does not exist.  Using default configs", config_file);
            primarySiteName = DefaultSiteConfig.getPrimarySiteName();
            primaryCorfuPort = DefaultSiteConfig.getPrimaryCorfuPort();
            primaryLogReplicationPort = DefaultSiteConfig.getPrimaryLogReplicationPort();
            primaryNodeNames.addAll(DefaultSiteConfig.getPrimaryNodeNames());
            primaryIpAddresses.addAll(DefaultSiteConfig.getPrimaryIpAddresses());

            standbySiteName = DefaultSiteConfig.getStandbySiteName();
            standbyCorfuPort = DefaultSiteConfig.getStandbyCorfuPort();
            standbyLogReplicationPort = DefaultSiteConfig.getStandbyLogReplicationPort();
            standbyNodeNames.addAll(DefaultSiteConfig.getStandbyNodeNames());
            standbyIpAddresses.addAll(DefaultSiteConfig.getStandbyIpAddresses());
        }
        primarySite = new CrossSiteConfiguration.SiteInfo(primarySiteName, SiteStatus.ACTIVE);

        for (int i = 0; i < primaryNodeNames.size(); i++) {
            log.info("Primary Site Name {}, IpAddress {}", primaryNodeNames.get(i), primaryIpAddresses.get(i));
            LogReplicationNodeInfo nodeInfo = new LogReplicationNodeInfo(primaryIpAddresses.get(i),
                    primaryLogReplicationPort, SiteStatus.ACTIVE, primaryCorfuPort);
            primarySite.nodesInfo.add(nodeInfo);
        }

        // Setup backup site information
        standbySites = new HashMap<>();
        standbySites.put(STANDBY_SITE_NAME, new CrossSiteConfiguration.SiteInfo(standbySiteName, SiteStatus.STANDBY));

        for (int i = 0; i < standbyNodeNames.size(); i++) {
            log.info("Standby Site Name {}, IpAddress {}", standbyNodeNames.get(i), standbyIpAddresses.get(i));
            LogReplicationNodeInfo nodeInfo = new LogReplicationNodeInfo(standbyIpAddresses.get(i),
                    standbyLogReplicationPort, SiteStatus.STANDBY, standbyCorfuPort);
            standbySites.get(STANDBY_SITE_NAME).nodesInfo.add(nodeInfo);
        }

        log.info("Primary Site Info {}; Backup Site Info {}", primarySite, standbySites);
        return new CrossSiteConfiguration(0, primarySite, standbySites);
    }


    public static SiteConfigurationMsg constructSiteConfigMsg() {
        CrossSiteConfiguration crossSiteConfiguration = null;
        SiteConfigurationMsg siteConfigurationMsg = null;

        try {
            crossSiteConfiguration = readConfig();
        } catch (Exception e) {
            log.warn("caught an exception " + e);
        }

        siteConfigurationMsg = crossSiteConfiguration.convert2msg();
        return siteConfigurationMsg;
    }

    @Override
    public SiteConfigurationMsg querySiteConfig() {
        if (siteConfigMsg == null) {
            siteConfigMsg = constructSiteConfigMsg();
        }

        log.debug("new site config msg " + siteConfigMsg);
        return siteConfigMsg;
    }

    /**
     * Change one of the standby as the primary and primary become the standby
     * @return
     */
    public static CrossSiteConfiguration changePrimary(CrossSiteConfiguration siteConfig) {
        CrossSiteConfiguration.SiteInfo oldPrimary = new CrossSiteConfiguration.SiteInfo(siteConfig.getPrimarySite(),
                SiteStatus.STANDBY);
        Map<String, CrossSiteConfiguration.SiteInfo> standbys = new HashMap<>();
        CrossSiteConfiguration.SiteInfo newPrimary = null;
        CrossSiteConfiguration.SiteInfo standby;

        standbys.put(oldPrimary.getSiteId(), oldPrimary);
        for (String endpoint : siteConfig.getStandbySites().keySet()) {
            CrossSiteConfiguration.SiteInfo info = siteConfig.getStandbySites().get(endpoint);
            if (newPrimary == null) {
                newPrimary = new CrossSiteConfiguration.SiteInfo(info, SiteStatus.ACTIVE);
            } else {
                standby = new CrossSiteConfiguration.SiteInfo(info, SiteStatus.STANDBY);
                standbys.put(standby.getSiteId(), standby);
            }
        }

        CrossSiteConfiguration newSiteConf = new CrossSiteConfiguration(1, newPrimary, standbys);
        return newSiteConf;
    }

    /**
     * Testing purpose to generate site role change.
     */
    public static class SiteManagerCallback implements Runnable {
        public boolean siteFlip = false;
        DefaultSiteManager siteManager;

        SiteManagerCallback(DefaultSiteManager siteManagerAdapter) {
            this.siteManager = siteManagerAdapter;
        }

        @Override
        public void run() {
            while (true) {
                try {
                    sleep(changeInterval);
                    if (siteFlip) {
                        CrossSiteConfiguration newConfig = changePrimary(siteManager.getSiteConfig());
                        siteManager.updateSiteConfig(newConfig.convert2msg());
                        log.warn("change the site config");
                        siteFlip = false;
                    }
                } catch (Exception e) {
                    log.error("caught an exception " + e);
                }
            }
        }
    }
}<|MERGE_RESOLUTION|>--- conflicted
+++ resolved
@@ -82,10 +82,6 @@
             primaryLogReplicationPort = props.getProperty(LOG_REPLICATION_SERVICE_PRIMARY_PORT_NUM);
             for (int i = 0; i < NUM_NODES_PER_CLUSTER; i++) {
                 String nodeName = PRIMARY_SITE_NODE + i;
-<<<<<<< HEAD
-
-=======
->>>>>>> d33f8307
                 if (!names.contains(nodeName)) {
                     continue;
                 }
@@ -100,10 +96,6 @@
             standbyLogReplicationPort = props.getProperty(LOG_REPLICATION_SERVICE_STANDBY_PORT_NUM);
             for (int i = 0; i < NUM_NODES_PER_CLUSTER; i++) {
                 String nodeName = STANDBY_SITE_NODE + i;
-<<<<<<< HEAD
-
-=======
->>>>>>> d33f8307
                 if (!names.contains(nodeName)) {
                     continue;
                 }
