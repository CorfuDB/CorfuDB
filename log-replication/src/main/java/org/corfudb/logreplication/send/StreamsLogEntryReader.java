--- conflicted
+++ resolved
@@ -89,16 +89,9 @@
     public void setGlobalBaseSnapshot(long snapshot, long ackTimestamp) {
         globalBaseSnapshot = snapshot;
         preMsgTs = Math.max(snapshot, ackTimestamp);
-<<<<<<< HEAD
         log.trace("snapshot {} ackTimestamp {} preMsgTs {}", snapshot, ackTimestamp, preMsgTs);
-        txStream.seek(preMsgTs+1);
-=======
-
         txStream.seek(preMsgTs + 1);
-
->>>>>>> be5e2a61
         sequence = 0;
-
     }
 
     @Override
