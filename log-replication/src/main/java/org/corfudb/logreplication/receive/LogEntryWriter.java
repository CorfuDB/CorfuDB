package org.corfudb.logreplication.receive;

import io.netty.buffer.Unpooled;
import lombok.extern.slf4j.Slf4j;

import org.corfudb.logreplication.message.LogReplicationEntry;
import org.corfudb.logreplication.message.LogReplicationEntryMetadata;
import org.corfudb.logreplication.message.MessageType;
import org.corfudb.logreplication.fsm.LogReplicationConfig;

import org.corfudb.logreplication.message.DataMessage;
import org.corfudb.logreplication.send.LogEntrySender;
import org.corfudb.protocols.logprotocol.MultiObjectSMREntry;
import org.corfudb.protocols.logprotocol.OpaqueEntry;
import org.corfudb.protocols.logprotocol.SMREntry;
import org.corfudb.runtime.CorfuRuntime;
import org.corfudb.runtime.view.Address;
import org.corfudb.runtime.view.stream.IStreamView;

import javax.annotation.concurrent.NotThreadSafe;
import java.util.HashMap;
import java.util.HashSet;
import java.util.List;
import java.util.Map;
import java.util.Set;
import java.util.UUID;

@NotThreadSafe
@Slf4j
/**
 * Process TxMessage that contains transaction logs for registered streams.
 */
public class LogEntryWriter {
    public static final int MAX_MSG_QUE_SIZE = LogEntrySender.READ_BATCH_SIZE; //The max size of the msgQ.

    private Set<UUID> streamUUIDs; //the set of streams that log entry writer will work on.
    HashMap<UUID, IStreamView> streamViewMap; //map the stream uuid to the streamview.
    CorfuRuntime rt;
    private long srcGlobalSnapshot; //the source snapshot that the transaction logs are based
    private long lastMsgTs; //the timestamp of the last message processed.
    private HashMap<Long, LogReplicationEntry> msgQ; //If the received messages are out of order, buffer them. Can be queried according to the preTs.

    public LogEntryWriter(CorfuRuntime rt, LogReplicationConfig config) {
        this.rt = rt;
        Set<String> streams = config.getStreamsToReplicate();
        streamUUIDs = new HashSet<>();

        for (String s : streams) {
            streamUUIDs.add(CorfuRuntime.getStreamID(s));
        }
        msgQ = new HashMap<>();
        srcGlobalSnapshot = Address.NON_ADDRESS;
        lastMsgTs = Address.NON_ADDRESS;

        streamViewMap = new HashMap<>();

        for (UUID uuid : streamUUIDs) {
            streamViewMap.put(uuid, rt.getStreamsView().getUnsafe(uuid));
        }
    }

    /**
     * Verify the metadata is the correct data type.
     * @param metadata
     * @throws ReplicationWriterException
     */
    void verifyMetadata(LogReplicationEntryMetadata metadata) throws ReplicationWriterException {
        if (metadata.getMessageMetadataType() != MessageType.LOG_ENTRY_MESSAGE) {
            log.error("Wrong message metadata {}, expecting  type {} snapshot {}", metadata,
                    MessageType.LOG_ENTRY_MESSAGE, srcGlobalSnapshot);
            throw new ReplicationWriterException("wrong type of message");
        }
    }

    /**
     * Convert message data to an MultiObjectSMREntry and write to log.
     * @param txMessage
     */
    void processMsg(LogReplicationEntry txMessage) {
        // Convert from byte[] to OpaqueEntry
        OpaqueEntry opaqueEntry = OpaqueEntry.deserialize(Unpooled.wrappedBuffer(txMessage.getPayload()));
        Map<UUID, List<SMREntry>> map = opaqueEntry.getEntries();

        if (!streamUUIDs.containsAll(map.keySet())) {
            log.error("txMessage contains noisy streams {}, expecting {}", map.keySet(), streamUUIDs);
            throw new ReplicationWriterException("Wrong streams set");
        }

        try {
            MultiObjectSMREntry multiObjectSMREntry = new MultiObjectSMREntry();

            for (UUID uuid : opaqueEntry.getEntries().keySet()) {
                for(SMREntry smrEntry : opaqueEntry.getEntries().get(uuid)) {
                    multiObjectSMREntry.addTo(uuid, smrEntry);
                }
            }
            rt.getStreamsView().append(multiObjectSMREntry, null, opaqueEntry.getEntries().keySet().toArray(new UUID[0]));
        } catch (Exception e) {
            log.warn("Caught an exception ", e);
            throw e;
        }

        lastMsgTs = txMessage.getMetadata().getTimestamp();
<<<<<<< HEAD
        log.trace("process message " + txMessage.metadata.timestamp + " Qsize " + msgQ.size());
=======
        System.out.println("process message " + txMessage.metadata.timestamp + " Qsize " + msgQ.size());
>>>>>>> f6888e60
    }

    /**
     * Go over the queue, if the expecting messages in queue, process it.
     */
    void processQueue() {
        while (true) {
            long preTs = lastMsgTs;
            LogReplicationEntry txMessage = msgQ.get(lastMsgTs);
            if (txMessage == null) {
<<<<<<< HEAD
                log.info("process queue, tx null " + " Qsize " + msgQ.size());
                return;
            }
            log.info("msgQ remove one entry " + txMessage.metadata.timestamp + " Qsize " + msgQ.size());
=======
                System.out.println("process queue, tx null " + " Qsize " + msgQ.size());
                return;
            }
            System.out.println("msgQ remove one entry " + txMessage.metadata.timestamp + " Qsize " + msgQ.size());
>>>>>>> f6888e60
            processMsg(txMessage);
            msgQ.remove(preTs);
        }
    }

    /**
     * Remove entries that has timestamp smaller than msgTs
     * @param msgTs
     */
    void cleanMsgQ(long msgTs) {
        for (long address : msgQ.keySet()) {
            if (msgQ.get(address).getMetadata().getTimestamp() <= lastMsgTs) {
                msgQ.remove(address);
            }
        }
    }

    /**
     * Apply message generate by log entry reader and will apply at the destination corfu cluster.
     * @param msg
     * @return long: the last processed message timestamp if apply processing any messages.
     * @throws ReplicationWriterException
     */
    public long apply(LogReplicationEntry msg) throws ReplicationWriterException {

        verifyMetadata(msg.getMetadata());

        // Ignore the out of date messages
        if (msg.getMetadata().getSnapshotTimestamp() < srcGlobalSnapshot) {
            log.warn("Received message with snapshot {} is smaller than current snapshot {}.Ignore it",
                    msg.getMetadata().getSnapshotTimestamp(), srcGlobalSnapshot);
            return Address.NON_ADDRESS;
        }

        // A new Delta sync is triggered, setup the new srcGlobalSnapshot and msgQ
        if (msg.getMetadata().getSnapshotTimestamp() > srcGlobalSnapshot) {
            srcGlobalSnapshot = msg.getMetadata().getSnapshotTimestamp();
            lastMsgTs = srcGlobalSnapshot;
            cleanMsgQ(lastMsgTs);
        }

        // we will skip the entries has been processed.
        if (msg.getMetadata().getTimestamp() <= lastMsgTs) {
            return Address.NON_ADDRESS;
        }

        //If the entry is the expecting entry, process it and process
        //the messages in the queue.
        if (msg.getMetadata().getPreviousTimestamp() == lastMsgTs) {
            processMsg(msg);
            processQueue();
            return lastMsgTs;
        }

        //If the entry's ts is larger than the entry processed, put it to the queue
        if (msgQ.size() < MAX_MSG_QUE_SIZE) {
            msgQ.putIfAbsent(msg.getMetadata().getPreviousTimestamp(), msg);
<<<<<<< HEAD
            log.info("msgQ add one entry " + msg.metadata.timestamp + " Qsize " + msgQ.size());
=======
            System.out.println("msgQ add one entry " + msg.metadata.timestamp + " Qsize " + msgQ.size());
>>>>>>> f6888e60
        } else if (msgQ.get(msg.getMetadata().getPreviousTimestamp()) != null) {
            log.warn("The message is out of order and the queue is full, will drop the message {}", msg.getMetadata());
            System.out.println("The message is out of order and the queue is full, will drop the message  " + msg.getMetadata());
        }

        return Address.NON_ADDRESS;
    }

    /**
     * Set the basesnapshot that last full sync based on and ackTimesstamp
     * that is the last log entry it has played.
     * This is called while the writer enter the log entry sync state.
     * @param snapshot
     * @param ackTimestamp
     */
    public void setTimestamp(long snapshot, long ackTimestamp) {
        srcGlobalSnapshot = snapshot;
        lastMsgTs = ackTimestamp;
        cleanMsgQ(ackTimestamp);
    }
}<|MERGE_RESOLUTION|>--- conflicted
+++ resolved
@@ -101,11 +101,7 @@
         }
 
         lastMsgTs = txMessage.getMetadata().getTimestamp();
-<<<<<<< HEAD
         log.trace("process message " + txMessage.metadata.timestamp + " Qsize " + msgQ.size());
-=======
-        System.out.println("process message " + txMessage.metadata.timestamp + " Qsize " + msgQ.size());
->>>>>>> f6888e60
     }
 
     /**
@@ -116,17 +112,10 @@
             long preTs = lastMsgTs;
             LogReplicationEntry txMessage = msgQ.get(lastMsgTs);
             if (txMessage == null) {
-<<<<<<< HEAD
                 log.info("process queue, tx null " + " Qsize " + msgQ.size());
                 return;
             }
             log.info("msgQ remove one entry " + txMessage.metadata.timestamp + " Qsize " + msgQ.size());
-=======
-                System.out.println("process queue, tx null " + " Qsize " + msgQ.size());
-                return;
-            }
-            System.out.println("msgQ remove one entry " + txMessage.metadata.timestamp + " Qsize " + msgQ.size());
->>>>>>> f6888e60
             processMsg(txMessage);
             msgQ.remove(preTs);
         }
@@ -184,11 +173,7 @@
         //If the entry's ts is larger than the entry processed, put it to the queue
         if (msgQ.size() < MAX_MSG_QUE_SIZE) {
             msgQ.putIfAbsent(msg.getMetadata().getPreviousTimestamp(), msg);
-<<<<<<< HEAD
             log.info("msgQ add one entry " + msg.metadata.timestamp + " Qsize " + msgQ.size());
-=======
-            System.out.println("msgQ add one entry " + msg.metadata.timestamp + " Qsize " + msgQ.size());
->>>>>>> f6888e60
         } else if (msgQ.get(msg.getMetadata().getPreviousTimestamp()) != null) {
             log.warn("The message is out of order and the queue is full, will drop the message {}", msg.getMetadata());
             System.out.println("The message is out of order and the queue is full, will drop the message  " + msg.getMetadata());
