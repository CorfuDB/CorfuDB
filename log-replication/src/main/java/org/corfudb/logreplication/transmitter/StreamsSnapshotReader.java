--- conflicted
+++ resolved
@@ -36,20 +36,12 @@
     private final int MAX_NUM_SMR_ENTRY = 50;
     private long globalSnapshot;
     private Set<String> streams;
-<<<<<<< HEAD
     private PriorityQueue<String> streamsToSend;
-=======
-    private PriorityQueue<String> streamsToSent;
->>>>>>> 668fb285
     private CorfuRuntime rt;
     private long preMsgTs;
     private long currentMsgTs;
     private LogReplicationConfig config;
-<<<<<<< HEAD
     private OpaqueStreamIterator currentStreamInfo;
-=======
-    private StreamInfo currentStreamInfo;
->>>>>>> 668fb285
     private long sequence;
 
     /**
@@ -67,11 +59,7 @@
      * @param entry
      * @return
      */
-<<<<<<< HEAD
     boolean verify(OpaqueStreamIterator stream, OpaqueEntry entry) {
-=======
-    boolean verify(StreamInfo stream, OpaqueEntry entry) {
->>>>>>> 668fb285
         Set<UUID> keySet = entry.getEntries().keySet();
 
         if (keySet.size() != 1 || !keySet.contains(stream.uuid)) {
@@ -93,7 +81,6 @@
         return new OpaqueEntry(currentMsgTs, map);
     }
 
-<<<<<<< HEAD
     /**
      * Given a list of entries with the same stream, will generate an OpaqueEntry and
      * use the opaqueentry to generate a TxMessage.
@@ -102,9 +89,6 @@
      * @return
      */
     TxMessage generateMessage(OpaqueStreamIterator stream, List<SMREntry> entries) {
-=======
-    TxMessage generateMessage(StreamInfo stream, List<SMREntry> entries) {
->>>>>>> 668fb285
         ByteBuf buf = Unpooled.buffer();
         OpaqueEntry.serialize(buf, generateOpaqueEntry(stream.uuid, entries));
         currentMsgTs = stream.maxVersion;
@@ -112,18 +96,14 @@
             //mark the end of the current stream.
             currentMsgTs = globalSnapshot;
         }
-<<<<<<< HEAD
+
         TxMessage txMsg = new TxMessage(MessageType.SNAPSHOT_MESSAGE, currentMsgTs, preMsgTs, globalSnapshot, sequence, buf.array());
-=======
-        TxMessage txMsg = new TxMessage(MSG_TYPE, currentMsgTs, preMsgTs, globalSnapshot, sequence, buf.array());
->>>>>>> 668fb285
         preMsgTs = currentMsgTs;
         sequence++;
         log.debug("Generate TxMsg {}", txMsg.getMetadata());
         return  txMsg;
     }
 
-<<<<<<< HEAD
     /**
      * Read numEntries from the current stream.
      * @param stream
@@ -131,9 +111,6 @@
      * @return
      */
     List<SMREntry> next(OpaqueStreamIterator stream, int numEntries) {
-=======
-    List<SMREntry> next(StreamInfo stream, int numEntries) {
->>>>>>> 668fb285
         //if it is the end of the stream, set an end of stream mark, the current
         List<SMREntry> list = new ArrayList<>();
         try {
@@ -145,7 +122,6 @@
             }
         } catch (TrimmedException e) {
             log.error("Catch an TrimmedException exception ", e);
-<<<<<<< HEAD
             throw e;
         }
         return list;
@@ -212,42 +188,10 @@
             log.info("Snapshot reader finish reading all streams {}", streams);
         }
         return new SnapshotReadMessage(msgs, streamsToSend.isEmpty()&&!currentStreamInfo.iterator.hasNext());
-=======
-        }
-        return list;
-    }
-
-    /**
-     * Poll the current stream and get a batch of SMR entries and
-     * generate one message
-     * @param stream bookkeeping of the current stream information.
-     * @return
-     */
-    TxMessage next(StreamInfo stream) {
-        List<SMREntry> entries = next(stream, MAX_BATCH_SIZE);
-        TxMessage txMsg = generateMessage(stream, entries);
-        log.info("Successfully pass a stream {} for globalSnapshot {}", stream.name, globalSnapshot);
-        return txMsg;
-    }
-
-    @Override
-    public SnapshotReadMessage read() {
-        if (currentStreamInfo == null || !currentStreamInfo.iterator.hasNext()) {
-            if (streamsToSent.isEmpty()) {
-                return new SnapshotReadMessage(null, true);
-            }
-            currentStreamInfo = new StreamInfo(streamsToSent.poll(), rt, globalSnapshot);
-        }
-
-        List msgs = new ArrayList<TxMessage>();
-        msgs.add(next(currentStreamInfo));
-        return new SnapshotReadMessage(msgs, streamsToSent.isEmpty()&&!currentStreamInfo.iterator.hasNext());
->>>>>>> 668fb285
     }
 
     @Override
     public void reset(long snapshotTimestamp) {
-<<<<<<< HEAD
         streamsToSend = new PriorityQueue<>(streams);
         preMsgTs = Address.NON_ADDRESS;
         currentMsgTs = Address.NON_ADDRESS;
@@ -269,26 +213,6 @@
             this.name = name;
             uuid = CorfuRuntime.getStreamID(name);
             Stream stream = (new OpaqueStream(rt, rt.getStreamsView().get(uuid))).streamUpTo(snapshot);
-=======
-        streamsToSent = new PriorityQueue<>(streams);
-        preMsgTs = Address.NON_ADDRESS;
-        currentMsgTs = Address.NON_ADDRESS;
-        globalSnapshot = snapshotTimestamp; //rt.getAddressSpaceView().getLogTail();
-        sequence = 0;
-    }
-
-    public static class StreamInfo {
-        String name;
-        UUID uuid;
-        Stream stream;
-        Iterator iterator;
-        long maxVersion;
-
-        StreamInfo(String name, CorfuRuntime rt, long snapshot) {
-            this.name = name;
-            uuid = CorfuRuntime.getStreamID(name);
-            stream = (new OpaqueStream(rt, rt.getStreamsView().get(uuid))).streamUpTo(snapshot);
->>>>>>> 668fb285
             iterator = stream.iterator();
             maxVersion = 0;
          }
