--- conflicted
+++ resolved
@@ -24,11 +24,8 @@
 public class MeterRegistryProvider {
     private static final CompositeMeterRegistry meterRegistry = new CompositeMeterRegistry();
     private static Optional<String> id = Optional.empty();
-<<<<<<< HEAD
+    private static Optional<MetricType> metricType = Optional.empty();
     private static Optional<RegistryProvider> provider = Optional.empty();
-=======
-    private static Optional<MetricType> metricType = Optional.empty();
->>>>>>> 24b85a5c
 
     private MeterRegistryProvider() {
 
@@ -44,9 +41,8 @@
      */
     public static class MeterRegistryInitializer extends MeterRegistryProvider {
         /**
-         * Configure the meter registry of type LoggingMeterRegistry for Corfu server.
-         * All the metrics registered with this meter registry will be exported via provided logging sink with
-         * the provided loggingInterval frequency.
+         * Configure the meter registry for Corfu server.
+         * All the metrics will be exported to the logging registry and optionally to any third party provided registries.
          *
          * @param logger          An instance of the logger to print metrics.
          * @param loggingInterval A duration between log appends for every metric.
@@ -54,29 +50,25 @@
          */
         public static void initServerMetrics(Logger logger, Duration loggingInterval, String identifier) {
             metricType = Optional.of(MetricType.SERVER);
-            init(logger, loggingInterval, identifier);
+            initLoggingRegistry(logger, loggingInterval, identifier);
+            registerProvidedRegistries();
         }
 
         /**
-         * Configure the meter registry of type LoggingMeterRegistry for Corfu client.
-         * All the metrics registered with this meter registry will be exported via provided logging sink with
-         * the provided loggingInterval frequency.
+         * Configure the meter registry for Corfu client.
+         * All the metrics will be exported to the logging registry and optionally to any third party provided registries.
          *
          * @param logger          An instance of the logger to print metrics.
          * @param loggingInterval A duration between log appends for every metric.
          * @param identifier      A global identifier to tag every metric with.
          */
-<<<<<<< HEAD
-        public static synchronized void initLoggingRegistry(Logger logger, Duration loggingInterval, String identifier) {
-=======
         public static void initClientMetrics(Logger logger, Duration loggingInterval, String identifier) {
             metricType = Optional.of(MetricType.CLIENT);
-            init(logger, loggingInterval, identifier);
+            initLoggingRegistry(logger, loggingInterval, identifier);
+            registerProvidedRegistries();
         }
 
-
-        private static synchronized void init(Logger logger, Duration loggingInterval, String identifier) {
->>>>>>> 24b85a5c
+        private static synchronized void initLoggingRegistry(Logger logger, Duration loggingInterval, String identifier) {
             Supplier<Optional<MeterRegistry>> supplier = () -> {
                 LoggingRegistryConfig config = new IntervalLoggingConfig(loggingInterval);
                 LoggingMeterRegistryWithHistogramSupport registry =
@@ -91,12 +83,7 @@
             addToCompositeRegistry(supplier);
         }
 
-<<<<<<< HEAD
-        /**
-         * Looks up the implementations of RegistryProvider on the classpath, initializes registries,
-         * and registers them with a global composite registry.
-         */
-        public static synchronized void registerProvidedRegistries() {
+        private static synchronized void registerProvidedRegistries() {
             RegistryLoader loader = new RegistryLoader();
             Iterator<RegistryProvider> registries = loader.getRegistries();
             while (registries.hasNext()) {
@@ -109,11 +96,6 @@
                 } catch (Throwable exception) {
                     log.error("Problems registering a registry", exception);
                 }
-=======
-        private static void init(Supplier<Optional<MeterRegistry>> meterRegistrySupplier) {
-            if (meterRegistry.isPresent()) {
-                log.warn("Registry has already been initialized.");
->>>>>>> 24b85a5c
             }
         }
 
@@ -147,7 +129,6 @@
         return meterRegistry.getRegistries().contains(componentRegistry);
     }
 
-<<<<<<< HEAD
     /**
      * Returns true if no registries were registered with the composite registry.
      *
@@ -157,8 +138,6 @@
         return meterRegistry.getRegistries().isEmpty();
     }
 
-=======
->>>>>>> 24b85a5c
     /**
      * Get the composite meter registry.
      *
@@ -194,12 +173,11 @@
      */
     public static synchronized void deregisterServerMeter(String name, Tags tags, Meter.Type type) {
         if (!id.isPresent()) {
-            log.warn("Id must be present to deregister meters.");
-            return;
+            throw new IllegalStateException("Id must be present to deregister meters.");
         }
         String server = id.get();
         Tags tagsToLookFor = tags.and(Tag.of("id", server));
-        Meter.Id id = new Meter.Id(name, tagsToLookFor, null, null, type);
-        meterRegistry.remove(id);
+        Meter.Id meterId = new Meter.Id(name, tagsToLookFor, null, null, type);
+        meterRegistry.remove(meterId);
     }
 }