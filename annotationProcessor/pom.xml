--- conflicted
+++ resolved
@@ -5,11 +5,7 @@
     <parent>
         <artifactId>corfu</artifactId>
         <groupId>org.corfudb</groupId>
-<<<<<<< HEAD
-        <version>0.2.3.20190521182857.2693</version>
-=======
-        <version>0.3.0-SNAPSHOT</version>
->>>>>>> 025dce75
+        <version>0.3.0.20190627212059.1992</version>
     </parent>
     <modelVersion>4.0.0</modelVersion>
 
